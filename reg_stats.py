#!/usr/bin/env python

"""
Generate a statistics data file that can be used as input for vpv.py

TODO: remove mask boilerplate
"""

import sys
import os
from os.path import join
import argparse
import tempfile
import logging
from multiprocessing import Process, Queue, cpu_count, Pool
import multiprocessing
import numpy as np
import SimpleITK as sitk
from scipy import stats
from rpy2.robjects.packages import importr
from rpy2.robjects.vectors import FloatVector
import rpy2.robjects as robj
rstats = importr('stats')
import yaml

import harwellimglib as hil
import common

# can't install h5py on idaho at the moment
try:
    import h5py
except ImportError:
    print 'warning: cannot import h5py. Minc files cannot be analysed'

from invert import BatchInvertLabelMap
from utilities import glcm3d

LOG_FILE = '_stats.log'
LOG_MODE = logging.DEBUG
TSCORE_OUT_SUFFIX = '_tscore.nrrd'
ZSCORE_CUTOFF = 3

# GLCM constants
CHUNK_SIZE = 5
GLCM_BINS = 8


def reg_stats(config_path):
    """

    """

    # logfile = os.path.join(outfile, LOG_FILE)
    # common.init_log(os.path.dirname(logfile, 'Stats log', LOG_MODE))
    # common.init_log('Stats processing started')

    print('processing')

    # All paths in config file are relative to this
    config_dir = os.path.dirname(config_path)
    config = yaml.load(open(config_path, 'r'))
    n1 = config.get('n1')  # Do one against many analysis?
    mask = join(config_dir, config.get('fixed_mask'))

    stats_outdir = join(config_dir, 'stats')
    common.mkdir_if_not_exists(stats_outdir)

    # For n=1 analysis we can invert the stats back to the target, if inversion available
    if config.get('inverted_tform_config'):
        inverted_tform_config = join(config_dir, config['inverted_tform_config'])
        inverted_stats_dir = join(stats_outdir, 'inverted')
        common.mkdir_if_not_exists(inverted_stats_dir)
    else:
        inverted_tform_config = None
        inverted_stats_dir = None

    for analysis_name, reg_data in config['data'].iteritems():
        if config.get('inverted_tform_config'):
            inverted_analysis_dir = join(inverted_stats_dir, analysis_name)
            common.mkdir_if_not_exists(inverted_analysis_dir)
        else:
            inverted_analysis_dir = None

        wt_dir = reg_data['wt']
        mut_dir = reg_data['mut']
        data_type = reg_data['datatype']  # Scalar/vector

        try:
            wt_img_paths = hil.GetFilePaths(os.path.join(config_dir, wt_dir))
            mut_img_paths = hil.GetFilePaths(os.path.join(config_dir, mut_dir))
        except OSError:
            sys.exit('Cant find or access the volumes')  # a bit extreme?

        if len(wt_img_paths) < 1:
            raise IOError("can't find volumes in {}".format(wt_dir))
        if len(mut_img_paths) < 1:
            raise IOError("can't find volumes in {}".format(mut_dir))

        analysis_out_dir = os.path.join(stats_outdir, analysis_name)
        common.mkdir_if_not_exists(analysis_out_dir)

<<<<<<< HEAD
        many_against_many(wt_img_paths, mut_img_paths, data_type, analysis_out_dir, mask)
        if n1:
            one_against_many(wt_img_paths, mut_img_paths, data_type, analysis_out_dir, mask, inverted_tform_config, inverted_analysis_dir)
=======
        if data_type == "glcm":
            wt_glcm_path = join(analysis_out_dir, "wt_{}px_glcms".format(CHUNK_SIZE))
            mut_glcm_path = join(analysis_out_dir, "mut_{}px_glcms".format(CHUNK_SIZE))
            make_glcms(wt_img_paths, mut_img_paths, mask, wt_glcm_path, mut_glcm_path)
            calculate_glcm_metrics(wt_glcm_path + '.npz', mut_glcm_path + '.npz', mask, analysis_out_dir)
        else:
            many_against_many(wt_img_paths, mut_img_paths, data_type, analysis_out_dir, mask)
            if n1:
                one_against_many(wt_img_paths, mut_img_paths, data_type, analysis_out_dir, mask,
                                 inverted_tform_config, inverted_analysis_dir)
>>>>>>> 6783f984


def make_glcms(wts, muts, mask, wt_glcm_filename, mut_glcm_filename):
    """
    Create GLCMs from wildtype and mutant image data. Saves the glcms as numpy .npy files in case further analysis
    is required.

    File format of the generated GLCMs: The glmms are vstacked into an ndarray, so 10 specimens with size 10000 would
    have dimensions (10, 100000). There is also a header which is a dict like:
        {'image_shape': 100,100,100, 'chunk_size': 5}

    image_shape is the size of the original image used to derive the GLCMs. It is used for reforming the output of the
    GLCM analysis into 3D arrays

    chunck_size are the sub-arays of the original image used to generate the GLCMs

    The data and header are packaed together using np.savez. To extract use:

        glcm = np.load('file.npy')
        glcm_data = glcm['data']
        glcm_header = glcm['header'][()]  # The [()] is used to extract the dict from the array np.savez put it in


    Parameters
    ----------
    wts: str
        array of image arrays
    muts: ndarray
        array of image arrays

    Returns
    -------
    wt_glcm_path: array
        paths to img files
    mut_glcm_path: str
        paths to img files
    """

    shape = sitk.GetArrayFromImage(sitk.ReadImage(wts[0])).shape
    # Do multiprocessing here
    print "getting wt glcms"
    process_glcms(wts, wt_glcm_filename, mask, shape)
    print 'getting mut glcms'
    process_glcms(muts, mut_glcm_filename, mask, shape)


def process_glcms(vols, oupath, mask, shape):
    """

    :param vols:
    :param oupath:
    :param mask:
    :param shape:
    :return:

    Need to make a way of storing glcms without keeping all in memory at once
    Would prefer a numpy-based methos as don't want to add h5py dependency
    """


    # request_queue = Queue()
    # for i in range(cpu_count()):
    #     glcm3d.GlcmGenerator(request_queue, CHUNK_SIZE, GLCM_BINS, mask=mask, queue=q).start()
    #
    # for data in vols:
    #     request_queue.put(data)
    # # Sentinel objects to allow clean shutdown: 1 per worker.
    # for i in range(4):
    #     request_queue.put(None)
    #
    # # Can't pass numpy arrays via queues, so we get them as TemporaryNamedFiles instead
    # glcms = []
    #
    # for proc in processes:
    #     proc.join()
    #     glcm_path = q.get()
    #     glcms.append(np.load(glcm_path))
    #     os.remove(glcm_path)
    tasks = multiprocessing.JoinableQueue()
    results = multiprocessing.Queue()

    # Start consumers
    num_consumers = multiprocessing.cpu_count()
    if len(vols) < num_consumers:
        num_consumers = len(vols)

    print 'Creating %d consumers' % num_consumers
    consumers = [glcm3d.GlcmGenerator(tasks, results, CHUNK_SIZE, GLCM_BINS, mask=mask)
                  for i in xrange(num_consumers) ]

    try:
        for w in consumers:
            w.start()

        # Enqueue jobs
        num_jobs = len(vols)
        for vol in vols:
            tasks.put(vol)

        # Add a poison pill for each consumer
        for i in xrange(num_consumers):
            tasks.put(None)

        # Wait for all of the tasks to finish
        tasks.join()

        # Start printing results
        glcms = []
        while num_jobs:
            glcm_path = results.get()
            glcms.append(np.load(glcm_path))
            num_jobs -= 1
    except KeyboardInterrupt:
        print "Caught KeyboardInterrupt, terminating workers"
        for w in consumers:
            w.terminate()
            w.join()

    header = {'image_shape':  shape, 'chunk_size': CHUNK_SIZE, 'num_bins': GLCM_BINS}

    np.savez(oupath, data=glcms, header=header)


def calculate_glcm_metrics(wt_glcms, mut_glcms, mask, analysis_out_dir):
    """
    Parameters
    ----------
    wt_glcms: str
        path to numpy .npy file
    mut_glcms: str
        path to numpy .npy file
    """

    wt_npz = np.load(wt_glcms)
    mut_npz = np.load(mut_glcms)
    wt = wt_npz['data']
    mut = mut_npz['data']

    wt_header = wt_npz['header'][()]
    mut_header = mut_npz['header'][()]
    shape = wt_header['image_shape']

    if shape != mut_header['image_shape']:
        print "Images used to create glcms are not the same shape"
        # Write a log message and skip the analysis

    mut_contrasts = []
    mut_asm = []
    mut_entropy = []
    for m_specimen in mut:
        mut_contrasts.append(glcm3d.ContrastTexture(m_specimen, mut_header).get_results())
        mut_asm.append(glcm3d.ASMTexture(m_specimen, mut_header).get_results())
        mut_entropy.append(glcm3d.EntropyTexture(m_specimen, mut_header).get_results())

    wt_contrasts = []
    wt_asm = []
    wt_entropy = []
    for w_specimen in wt:
        wt_contrasts.append(glcm3d.ContrastTexture(w_specimen, wt_header).get_results())
        wt_asm.append(glcm3d.ASMTexture(w_specimen, wt_header).get_results())
        wt_entropy.append(glcm3d.EntropyTexture(w_specimen, wt_header).get_results())

    contrast_out = join(analysis_out_dir, 'contrast_chunck{}.nrrd'.format(CHUNK_SIZE))
    glcm_man_against_many_stats(wt_contrasts, mut_contrasts, shape, mask, contrast_out)

    asm_out = join(analysis_out_dir, 'asm_chunck{}.nrrd'.format(CHUNK_SIZE))
    glcm_man_against_many_stats(wt_asm, mut_asm, shape, mask, asm_out)

    entropy_out = join(analysis_out_dir, 'entropy_chunck{}.nrrd'.format(CHUNK_SIZE))
    glcm_man_against_many_stats(wt_entropy, mut_entropy, shape, mask, entropy_out)


def glcm_man_against_many_stats(wt_features, mut_features, shape, mask, out_img):
    """
    Takes 1d lists of glcm features, do some stats, fdr correction and other filtering.
    Creates a volume the size of the original images and place in the tscore for positions that pass the stats/filters

    Parameters
    ----------
    """

    tscores, pvalues = stats.ttest_ind(wt_features, mut_features)

    # reform a 3D array from the stas and write the image
    out_array = np.zeros(shape)

    # fdr correction
    qvalues = fdr(pvalues, mask)

    # remove things that are not numbers
    filt_tscore = np.copy(tscores)
    filt_tscore[np.isnan(filt_tscore)] = 0
    filt_tscore[np.isneginf(filt_tscore)] = 0
    filt_tscore[np.isinf(filt_tscore)] = 0

    tscores[np.isnan(tscores)] = 0
    tscores[np.isneginf(tscores)] = filt_tscore.min()
    tscores[np.isinf(tscores)] = filt_tscore.max()
    # For some metrics the max and min are very high, which is problematic for vpv
    tscores[tscores > 50] = 50
    tscores[tscores < -50] = -50

    i = 0

    for z in range(0, shape[0] - CHUNK_SIZE, CHUNK_SIZE):
        for y in range(0, shape[1] - CHUNK_SIZE, CHUNK_SIZE):
            for x in range(0, shape[2] - CHUNK_SIZE, CHUNK_SIZE):
                score = tscores[i]
                prob = qvalues[i]
                if prob < 0.05:
                    output_value = score
                else:
                    output_value = 0
                out_array[z: z + CHUNK_SIZE, y: y + CHUNK_SIZE, x: x + CHUNK_SIZE] = output_value
                i += 1

    out = sitk.GetImageFromArray(out_array)
    sitk.WriteImage(out, out_img)



def one_against_many(wts, muts, data_type, analysis_dir, mask, memmap=False,
                     invert_tform_config=None, inverted_analysis_dir=None):
    """
    Parameters
    ----------
    wts: str
        path to wildtype volumes
    muts: str
        path to mutant volumes
    data_type: str
        'vector' or 'scalar'
    analysis_dir: str
        The output directory for this analysis type
    mask: str
        mask to mask volume
    memmap: bool
        whether to memory map arraysto save space
    """

    blurred_wts = _get_blurred_volumes(wts, memmap, data_type)
    stacked_wts = flatten(blurred_wts)
    shape = blurred_wts[0].shape

    for mut_path in muts:
        blurred_mut = _get_blurred_volumes([mut_path], memmap, data_type)[0]
        flat_mut = blurred_mut.flatten()
        z_scores = stats.mstats.zmap(flat_mut, stacked_wts)

        # Filter out any values below x standard Deviations
        z_scores[np.absolute(z_scores) < ZSCORE_CUTOFF] = 0

        # Remove nans
        z_scores[np.isnan(z_scores)] = 0

        z_scores_3d = z_scores.reshape(shape)

        # Mask filter out pixels in the mask region
        mask_array(z_scores_3d, mask, replace=0)
        img = sitk.GetImageFromArray(z_scores_3d)
        mut_basename = os.path.basename(mut_path)
        out = os.path.join(analysis_dir, mut_basename)
        sitk.WriteImage(img, out)

        if invert_tform_config:
            inverted_stats_single_dir = join(inverted_analysis_dir, mut_basename)
            BatchInvertLabelMap(invert_tform_config, out, inverted_stats_single_dir)



def many_against_many(wts, muts, data_type, analysis_dir, mask, memmap=False):

    blurred_wts = _get_blurred_volumes(wts, memmap, data_type)
    blurred_muts = _get_blurred_volumes(muts, memmap, data_type)

    try:
        mask_img = sitk.ReadImage(mask)
        mask_arr = sitk.GetArrayFromImage(mask_img)
    except RuntimeError:
        mask_arr = None

    shape = blurred_wts[0].shape[0:3]  # For vectors there's and extra dimension so can't just unpack

    # print("Calculating statistics")
    tstats, pvalues = ttest(blurred_wts, blurred_muts)

    # print("Calculating FDR")
    qvalues = fdr(pvalues, mask_arr)

    # print 'q', min(qvalues), max(qvalues), np.mean(qvalues)
    # reshape

    filtered_t = filter_tsats(tstats, qvalues)

    t_vol = filtered_t.reshape(shape)

    t_img = sitk.GetImageFromArray(t_vol)
    outfile = os.path.join(analysis_dir, TSCORE_OUT_SUFFIX)

    sitk.WriteImage(t_img, outfile)


def mask_array(array, mask, replace=0):
    """
    mask a ndarray

    parameters
    ----------
    array: ndarray
        array to be masked
    mask: str
        path to mask volume
    replace: Anything that can fit in a numpy array (probably 0)

    Returns
    -------
    Modifies ndarray in place
    """
    mask_img = sitk.ReadImage(mask)
    mask_arr = sitk.GetArrayFromImage(mask_img)
    array[mask_arr == 0] = replace


def get_vector_magnitudes(img):
    """
    For a cube of deformation vectors, get the mean magnitude
    :param cube_of_vectors:
    :return: mean magnitude
    """
    # print "getting deformation magnitudes"
    arr = sitk.GetArrayFromImage(img)
    # Get the mean vector. Then get the magnitude of it using np.linalg.norm
    scalars = np.sqrt((arr*arr).sum(axis=3))
    return sitk.GetImageFromArray(scalars)


def fdr(pvalues, mask):
    """

    """
    if type(mask) == np.ndarray:
        flat_mask = mask.flatten()
        pvalues[flat_mask == 0] = robj.NA_Real
    qvals = np.array(rstats.p_adjust(FloatVector(pvalues), method='BH'))
    qvals[np.isnan(qvals)] = 1
    qvals[np.isneginf(qvals)] = 1
    qvals[np.isinf(qvals)] = 1
    return qvals


def filter_tsats(tstats, qvalues):
    """
    Convert to numpy arrays and set to zero any tscore that has a corresponding pvalue > 0.05
    :param tsats: array
    :param qvalues: array
    :return: np.ndarray, filtered t statistics
    """
    assert len(tstats) == len(qvalues)
    t = np.array(tstats)
    q = np.array(qvalues)
    mask = q > 0.07
    t[mask] = 0

    return t


def ttest(wt, mut):
    """
    Calculate the pvalue and the tstatistic for the wt and mut subsampled region

    Args:
       wt (list):  wildtype values
       mut (list): mutant values

    Returns:
       tuple: (pvalue(float), is_tscore_positive(bool)
    """
    wt_flat = flatten(wt)
    mut_flat = flatten(mut)

    tscores, pvals = stats.ttest_ind(mut_flat, wt_flat)

    mask_t = np.isnan(tscores)
    tscores[mask_t] = 0
    mask_p = np.isnan(pvals)
    pvals[mask_p] = 1

    return tscores, pvals

def flatten(arrays):
    one_d = []
    for arr in arrays:
        f = arr.flatten()
        one_d.append(f)
    stacked = np.vstack(one_d)
    return stacked


def _get_blurred_volumes(vol_paths, memmap=False, analysis_type='scalar'):
    """
    Create memory-mapped volumes
    """

    vols = []
    for vp in vol_paths:
        img = sitk.ReadImage(vp)
        blurred = blur(img, analysis_type)
        array = sitk.GetArrayFromImage(blurred)
        data_type = array.dtype
        if memmap:
            tempraw = tempfile.TemporaryFile(mode='wb+')
            array.tofile(tempraw)
            memmpraw = np.memmap(tempraw, data_type, mode='r', shape=array.shape)

            vols.append(memmpraw)
        else:
            vols.append(array)
    return vols


def blur(img, analysis_type):
    if analysis_type == 'vector':
        img = get_vector_magnitudes(img)
    # previous: 1.0, 8, 0.001
    blurred = sitk.DiscreteGaussian(img, 0.5, 4, 0.01, False)
    return blurred

def read_mnc(minc_path):
    """
    Read in a mnc file
    Args:
        minc_path (str): path to mnc file
    Return:
        numpy array
    """
    minc = h5py.File(minc_path, "r")['minc-2.0']
    nparray = minc['image']['0']['image']
    sitk_array = sitk.GetImageFromArray(nparray)
    return sitk_array


if __name__ == '__main__':

    parser = argparse.ArgumentParser("Stats component of the phenotype detection pipeline")
    parser.add_argument('-c', '--config', dest='config', help='yaml config file', required=True)

    args = parser.parse_args()

    reg_stats(args.config)<|MERGE_RESOLUTION|>--- conflicted
+++ resolved
@@ -99,11 +99,6 @@
         analysis_out_dir = os.path.join(stats_outdir, analysis_name)
         common.mkdir_if_not_exists(analysis_out_dir)
 
-<<<<<<< HEAD
-        many_against_many(wt_img_paths, mut_img_paths, data_type, analysis_out_dir, mask)
-        if n1:
-            one_against_many(wt_img_paths, mut_img_paths, data_type, analysis_out_dir, mask, inverted_tform_config, inverted_analysis_dir)
-=======
         if data_type == "glcm":
             wt_glcm_path = join(analysis_out_dir, "wt_{}px_glcms".format(CHUNK_SIZE))
             mut_glcm_path = join(analysis_out_dir, "mut_{}px_glcms".format(CHUNK_SIZE))
@@ -114,7 +109,6 @@
             if n1:
                 one_against_many(wt_img_paths, mut_img_paths, data_type, analysis_out_dir, mask,
                                  inverted_tform_config, inverted_analysis_dir)
->>>>>>> 6783f984
 
 
 def make_glcms(wts, muts, mask, wt_glcm_filename, mut_glcm_filename):
@@ -152,6 +146,8 @@
     mut_glcm_path: str
         paths to img files
     """
+    wts = hil.GetFilePaths(wts)
+    muts = hil.GetFilePaths(muts)
 
     shape = sitk.GetArrayFromImage(sitk.ReadImage(wts[0])).shape
     # Do multiprocessing here
@@ -160,6 +156,13 @@
     print 'getting mut glcms'
     process_glcms(muts, mut_glcm_filename, mask, shape)
 
+    print "getting mut glcms"
+    mut_glcms = []
+    for mut in muts:
+        glcm_maker = Glcm(mut, chunksize, mask)
+        mut_glcms.append(glcm_maker.get_glcms())
+    mutant_glcm_file = join(analysis_out_dir, 'mut_glcms_5px.npy')
+    np.save(mutant_glcm_file, mut_glcms)
 
 def process_glcms(vols, oupath, mask, shape):
     """
@@ -174,6 +177,33 @@
     Would prefer a numpy-based methos as don't want to add h5py dependency
     """
 
+# def get_glcm_stats():
+#     print 'doing stats'
+#     wt_stacked = np.vstack(wt_contrasts)
+#     mut_stacked = np.vstack(mut_contrasts)
+#
+#     raw_stats = stats.ttest_ind(wt_stacked, mut_stacked)
+#
+#     # reform a 3D array from the stas and write the image
+#     out_array = np.zeros(shape)
+#
+#     i = 0
+#
+#     for z in range(0, shape[0] - chunksize, chunksize):
+#         print 'w', z
+#         for y in range(0, shape[1] - chunksize, chunksize):
+#             for x in range(0, shape[2] - chunksize, chunksize):
+#                 score = raw_stats[0][i]
+#                 prob = raw_stats[1][i]
+#                 if prob < 0.05:
+#                     output_value = score
+#                 else:
+#                     output_value = 0
+#                 out_array[z: z + chunksize, y: y + chunksize, x: x + chunksize] = output_value
+#                 i += 1
+#
+#     out = sitk.GetImageFromArray(out_array)
+#     sitk.WriteImage(out, output_img)
 
     # request_queue = Queue()
     # for i in range(cpu_count()):
