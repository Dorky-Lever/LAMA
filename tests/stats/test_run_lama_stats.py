--- conflicted
+++ resolved
@@ -16,23 +16,17 @@
 In future we should put this in a web-accessible place
 """
 
-<<<<<<< HEAD
-=======
 def test_organ_vols():
     config = join(CONFIG_DIR, 'organ_vols.yaml')
     run_lama_stats.run(config)
 
->>>>>>> ceaa90e1
 @nottest
 def test_all():
     config = join(CONFIG_DIR, 'all_specimens.yaml')
     run_lama_stats.run(config)
 
 
-<<<<<<< HEAD
-=======
 @nottest
->>>>>>> ceaa90e1
 def test_glcm():
     config = join(CONFIG_DIR, 'test_glcm.yaml')
     run_lama_stats.run(config)
