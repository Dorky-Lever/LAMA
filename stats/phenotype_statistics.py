#!/usr/bin/env python

"""

"""

import os
import sys
from os.path import join, basename, split

# Hack. Relative package imports won't work if this module is run as __main__
sys.path.insert(0, join(os.path.dirname(__file__), '..'))
from lib import addict
import common
import SimpleITK as sitk
from elastix.invert import InvertSingleVol, InvertStats
from statistical_tests import Zmap
from data_getters import DeformationDataGetter, IntensityDataGetter, JacobianDataGetter, GlcmDataGetter
import numpy as np
import gc
from statistical_tests import LinearModelR, LinearModelNumpy
import logging
import shutil
import tsne
from automated_annotation import Annotator
import csv
import pandas as pd
from scipy.stats import zmap
from img_processing import glcm3d
<<<<<<< HEAD
=======
from os.path import isdir
from os import mkdir
>>>>>>> ceaa90e1

STATS_FILE_SUFFIX = '_stats_'
# CALC_VOL_R_FILE = 'rscripts/calc_organ_vols.R'
CLUSTER_PLOT_NAME = 'mutant_zmap_clustering.png'
CLUSTER_PLOT_NAME_ALL = 'all_specimens_zmap_clustering.png'
MINMAX_TSCORE = 50
FDR_CUTOFF = 0.05


class AbstractPhenotypeStatistics(object):
    """
    The base class for the statistics generators
    """
    def __init__(self, out_dir, analysis_prefix, main_config, analysis_config):
        """
        Parameters
        ----------
        out_dir: str
            path to put the output of the statistical analysis
        analysis_prefix: str
            prepend output files with this string
        main_config: dict
            Obtained from the stats config yaml file and some other stuff from run_lama_stats is added
        analysis_config: dict
            The analysis-specifc config from the yaml config file

        """
        self.blur_fwhm = main_config.blur_fwhm
        self.root_dir = main_config.root_dir
        self.normalisation_roi = main_config.normalisation_roi
        self.subsampled_mask = None # Not been using that so deprecate it
        self.do_zmap = main_config.n1
        self.label_map = main_config.label_map
        self.label_names = main_config.label_names
        self.project_name = main_config.project_name
        self.out_dir = out_dir
        common.mkdir_if_not_exists(self.out_dir)
        self.mask = main_config.mask_array_flat  # this is a flat binary array
        self.formulas = main_config.formulas
        self.wt_file_list = main_config.wt_file_list
        self.mut_file_list = main_config.mut_file_list
        self.voxel_size = main_config.voxel_size
        self.n1_out_dir = join(self.out_dir, 'n1')
        self.filtered_stats_path = None
        self.stats_out_dir = None
        self.n1_tester = Zmap
        self.analysis_config = analysis_config

        # Obtained from the data getter
        self.shape = None

        self.n1_stats_output = []  # Paths to the n1 anlaysis output. Used in inverting stats volumes
        self.groups = main_config.groups


    def _set_data(self):
        """
        Set the wt and mut data.
        """

        vol_order = self.get_volume_order()
        self.dg = self.data_getter(self.wt_file_list, self.mut_file_list, self.mask, vol_order, self.voxel_size,
                                    self.subsampled_mask, None, self.blur_fwhm, self.root_dir)  # None is subsample which is deprecated

    def get_volume_order(self):
        """

        Returns
        -------

        list: order of volumes in groups file
        """
        if self.groups:
            order = []
            with open(self.groups, 'r') as fh:
                first = True
                reader = csv.reader(fh)
                for row in reader:
                    if first:  # Skip header
                        first = False
                        continue
                    else:
                        order.append(row[0])
            return order
        else:
            return None

    def run(self, stats_object, analysis_prefix):

        self.analysis_prefix = analysis_prefix
        try:
            self._set_data()
        except IOError as e:
            print('error getting data for {}: {}'.format(self.analysis_prefix, e))
            return False
        normalisation_dir = join(self.out_dir, 'normalised_images')
        self.dg.set_normalisation_roi(self.normalisation_roi, normalisation_dir)  # only used for ItensityStats
        self.dg.set_data()

        logging.info('using wt_paths n={}\n--------------\n{}\n\n'.format(
            len(self.dg.wt_paths), '\n'.join([x for x in self.dg.wt_paths])))

        logging.info('using mut_paths n={}\n--------------\n{}\n\n'.format(
            len(self.dg.mut_paths), '\n'.join([x for x in self.dg.mut_paths])))

        self.shape = self.dg.shape
        self.run_linear_model_stats(stats_object)
        gc.collect()

    def run_linear_model_stats(self, stats_object):
        """
<<<<<<< HEAD
        Create Zmap heatmaps of mutants in realtion to wild types
        Also create temporay zmpas of all specimens agaisnt all others and use for cluster in with T-sne
        """
        zmapper = self.n1_tester(self.dg.masked_wt_data)
        common.mkdir_if_not_exists(self.n1_out_dir)

        self.n1_prefix = self.analysis_prefix + STATS_FILE_SUFFIX

        for path, mut_data in zip(self.dg.mut_paths, self.dg.masked_mut_data):

            # Get the zmap of each mutant tested agaisnt the WT set
            zmap_result_1d = zmapper.process_mutant(mut_data)

            # result is a 1d array only where mask == 1 So we need to rebuild into original dimensions
            zmap_result = np.zeros(np.prod(self.shape))
            zmap_result[self.mask != False] = zmap_result_1d
            zmap_result = zmap_result.reshape(self.shape)

            out_path = join(self.n1_out_dir, self.n1_prefix + os.path.basename(path))
            self.n1_stats_output.append(out_path)
            common.write_array(zmap_result, out_path)

        del zmapper
        # Do some clustering on the Zscore results in order to identify potential partial penetrence
        tsne_plot_path = join(self.out_dir, CLUSTER_PLOT_NAME)
        try:
            tsne_labels = tsne.cluster_form_directory(self.n1_out_dir, tsne_plot_path)
        except (ValueError, AssertionError) as e: # sometimes fails. Think it might be when images are identical during tests
            logging.exception('Mutant t-sne clustering failed')
        else:
            labels_str = "\n***Mutant clustering plot labels***\n"
            for num, name in tsne_labels.iteritems():
                labels_str += "{}: {}\n".format(num, name)
            logging.info(labels_str)
        gc.collect()

    def _zmap_and_cluster(self):
        """
        Parameters
        ----------
        annotation_df: pnadas.DataFrame
            See output from autmated_annotation.annotate

        Returns
        -------

        """
        # Now create zmap of all
        import pandas as pd
        all_data = []
        all_data.extend(self.dg.masked_wt_data)
        all_data.extend(self.dg.masked_mut_data)
        zmap_results = []

        # Get the zamp results for all specimens. No need to rebuild array as we won't be saving for viewing
        # Just using for clustering

        zmapper = self.n1_tester(all_data)
        for specimen_data in all_data:
            zmap_result = zmapper.process_mutant(specimen_data, fdr=False)
            zmap_results.append(zmap_result)

        tsne_plot_path = join(self.out_dir, CLUSTER_PLOT_NAME_ALL)
        try:
            specimen_ids = []
            wt_ids = common.specimen_ids_from_paths(self.dg.wt_paths)
            mut_ids = common.specimen_ids_from_paths(self.dg.mut_paths)
            specimen_ids.extend(wt_ids)
            specimen_ids.extend(mut_ids)
            groups = pd.DataFrame.from_dict(dict(id_=wt_ids + mut_ids, group=['wt']*len(wt_ids) + ['mut']*len(mut_ids)))
            if self.label_map is not None:
                masked_labels = self.label_map.ravel()[self.mask == 1]
            else:
                masked_labels = None
            tsne_labels = tsne.cluster_from_array(zmap_results, specimen_ids, tsne_plot_path, groups, masked_labels)
        except (ValueError, AssertionError) as e:  # sometimes fails. Think it might be when images are identical during tests
            logging.exception('All specimen t-sne clustering failed\n'.format(e.message))
        else:

            labels_str = "\n***All specimen clustering plot labels***\n"
            for num, name in tsne_labels.iteritems():
                labels_str += "{}: {}\n".format(num, name)
            logging.info(labels_str)
        gc.collect()

    def _many_against_many(self, stats_object):
        """
        Compare all mutants against all wild types
=======

>>>>>>> ceaa90e1
        """

        for formula in self.formulas[:1]:  # Just do one formula for now as it may break
            so = stats_object(self.dg.masked_wt_data, self.dg.masked_mut_data, self.shape, self.out_dir)

            logging.info(common.git_log())
            so.set_formula(formula)
            so.set_groups(self.groups)
            so.run()
            qvals = so.line_qvals
            tstats = so.tstats
            pvals = so.pvals
            unmasked_tstats = self.rebuid_masked_output(tstats, self.mask, self.mask.shape).reshape(self.shape)
            unmasked_qvals = self.rebuid_masked_output(qvals, self.mask, self.mask.shape).reshape(self.shape)
            filtered_tsats = self.write_results(unmasked_qvals, unmasked_tstats, so.STATS_NAME, formula)
            t_threshold_file = join(self.out_dir, 'Qvals-{}.csv'.format(self.type))
            write_threshold_file(unmasked_qvals, unmasked_tstats, t_threshold_file)

            self.log_summary(tstats, pvals, qvals)

            if self.label_map is not None and self.label_names is not None:
                logging.info("Doing auto annotation")
                ann_outpath = join(self.out_dir, 'annotation.csv')
                Annotator(self.label_map, self.label_names, filtered_tsats, ann_outpath)
            else:
                logging.info("Skipping auto annotation as there was either no labelmap or list of label names")

            # Get the specimen calls
            for speciemen_id, qvals in so.specimen_qvals.items():  # TODO: do FDR correction on the specimen pvals
                tstats = so.specimen_tstats[speciemen_id]
                try:
                    unmasked_tstats = self.rebuid_masked_output(tstats, self.mask, self.mask.shape).reshape(self.shape)
                except IndexError:
                    pass
                # unmasked_qvals = self.rebuid_masked_output(qvals, self.mask, self.mask.shape).reshape(self.shape)
                unmasked_qvals = self.rebuid_masked_output(qvals, self.mask, self.mask.shape).reshape(self.shape)
                self.write_results(unmasked_qvals, unmasked_tstats, so.STATS_NAME + '_' + speciemen_id, formula)
            del so
            gc.collect()

    def log_summary(self, tstats, pvals, qvals):
        min_t = min(tstats)
        max_t = max(tstats)
        min_p = min(pvals)
        min_q = min(qvals)

        try:
            t_threshold = tstats[(tstats > 0) & (qvals <= 0.05)].min()
        except ValueError:
            try:
                t_threshold = np.abs(tstats[(tstats < 0) & (qvals <= 0.05)].max())
            except ValueError:
                t_threshold = 'No t-statistics below fdr threshold'

        logging.info(
            "\n\nMinimum T score: {}\nMaximum T score: {}\nT threshold at FDR 0.05: {}\nMinimum p-value: {}\nMinimum q-value: {}".format(
                min_t, max_t, t_threshold, min_p, min_q
            ))

    def rebuid_masked_output(self, array, mask, shape):
        """
        The results from the stats are 1D and missing masked regions. Add the result back into a full-sized image.
        Override this method for subsampled analysis e.g. GLCM
        """

        array[array > MINMAX_TSCORE] = MINMAX_TSCORE

        array[array < -MINMAX_TSCORE] = - MINMAX_TSCORE
        full_output = np.zeros(shape)
        full_output[mask != False] = array
        return full_output.reshape(shape)

    def write_results(self, qvals, tstats, stats_name, formula=None):
        # Write out the unfiltered t values and p values

        stats_prefix = self.project_name + '_' + self.analysis_prefix
        if formula:
            stats_prefix += '_' + formula
        stats_outdir = join(self.out_dir, stats_name)
        common.mkdir_if_not_exists(stats_outdir)

        self.stats_out_dir = stats_outdir
        outpath = join(stats_outdir, stats_prefix + '_' + stats_name + '_' + formula + '_FDR_' + str(0.5) + '_stats_.nrrd')

        self.filtered_stats_path = outpath

        # Write filtered tstats overlay. Done here so we don't have filtered and unfiltered tstats in memory
        # at the same time
        try:
            filtered_tsats = self._result_cutoff_filter(tstats, qvals)
        except ValueError:
            print "Tstats and qvalues are not equal size"
        else:
            common.write_array(filtered_tsats, outpath)
        gc.collect()
        return filtered_tsats # The fdr-corrected stats


    @staticmethod
    def _result_cutoff_filter(t, q):
        """
        Convert to numpy arrays and set to zero any tscore that has a corresponding pvalue > 0.05

        Parameters
        ----------

        """
        if len(t) != len(q):
            raise ValueError
        else:
            mask = q > FDR_CUTOFF
            t[mask] = 0

        return t

    def invert(self, invert_config_path):
        """
        Invert the stats back onto the rigidly aligned volumes

        Parameters
        ----------
        invert_order: dict
            Contains inversion order information
        """
        # TODO.

        # Invert the n1 stats
        n1_invert_out_dir = join(self.n1_out_dir, 'inverted')
        common.mkdir_if_not_exists(n1_invert_out_dir)
        for stats_vol_path in self.n1_stats_output:
            n1_inverted_out = join(n1_invert_out_dir, basename(stats_vol_path))
            inv = InvertSingleVol(invert_config_path, stats_vol_path, n1_inverted_out)
            inv.run(prefix=self.n1_prefix)

        # Invert the Linear model/ttest stats
        if not self.filtered_stats_path:
            return

        # inverted_stats
        stats_invert_dir = join(self.stats_out_dir, 'inverted')
        common.mkdir_if_not_exists(stats_invert_dir)
        invs = InvertStats(invert_config_path, self.filtered_stats_path, stats_invert_dir)
        invs.run()


class IntensityStats(AbstractPhenotypeStatistics):
    def __init__(self, *args, **kwargs):
        super(IntensityStats, self).__init__(*args, **kwargs)
        self.data_getter = IntensityDataGetter
        self.type = 'intensity'


class GlcmStats(AbstractPhenotypeStatistics):
    def __init__(self, *args, **kwargs):
        super(GlcmStats, self).__init__(*args, **kwargs)
        self.data_getter = GlcmDataGetter
        self.type = 'GLCM'

    def rebuid_masked_output(self, array, mask, shape):
        """

        """
        array[array > MINMAX_TSCORE] = MINMAX_TSCORE
        array[array < -MINMAX_TSCORE] = - MINMAX_TSCORE

        shape = self.dg.shape
        mask = self.mask.reshape(shape)
        output_array = np.zeros(shape, dtype=np.float32)
        common.rebuild_subsamlped_output(array, output_array, glcm3d.CHUNK_SIZE, mask)
        return output_array


class JacobianStats(AbstractPhenotypeStatistics):
    # Not used. Intensity and jacoabian analysis is the same
    def __init__(self, *args, **kwargs):
        super(JacobianStats, self).__init__(*args, **kwargs)
        self.data_getter = JacobianDataGetter
        self.type = 'jacobian'


class DeformationStats(AbstractPhenotypeStatistics):
    def __init__(self, *args, **kwargs):
        super(DeformationStats, self).__init__(*args, **kwargs)
        self.data_getter = DeformationDataGetter
        self.type = 'deformations'


class OrganVolumeStats(AbstractPhenotypeStatistics):
    """
    The volume organ data does not fit with the other classes above which all work at the pixel not label level
    """
    def __init__(self,  *args, **kwargs):
        super(OrganVolumeStats, self).__init__(*args, **kwargs)
        self.type = 'organvolume'

    def invert(self, _):
        """
        Override the parent invert. Organ volume stats works on already inverted volumes

        """
        return

    def run(self, stats_method_object, analysis_prefix):
        """
        Crun normalised organ volumes thorugh the linear model. The stats.yaml config actually provides te iverted labels
        as input. They are not actually used and are jsut there to enable it to work. I will change this shortly (July 2018)

        The data used are the precomputed baselines and wildtype normalised organ volume CSVs (hard coded path here for now)

        Parameters
        ----------
        stats_method_object
        analysis_prefix

        Returns
        -------

        Notes
        -----
        wt_vols_df and mut_vols_df are pd.DataFrames with specimen_ids in columns (minus extension) and organ volumes in rows

        """
        #TODO: 040618 need to read in path to inverted organ volumes

        # create pandas DataFrames where rows=samples, columns=labels/organs
        csv_name = 'organ_volumes_normed_to_mask.csv'
        from os.path import splitext
        mut_ids = [splitext(basename(x))[0] for x in self.mut_file_list]

        try:
            mut_vols_df = pd.read_csv(join(self.root_dir, self.analysis_config['mut_organ_vol_csv']),
                                  index_col=0)
        except IOError as e:
            logging.warn("Cannot find mutant organ volume csv file. Skipping organ volume stats\n{}".format(e))
            return

        try:
            wt_vols_df = pd.read_csv(join(self.root_dir, self.analysis_config['wt_organ_vol_csv']),
                                 index_col=0)
        except IOError as e:
            logging.warn("Cannot find wild type organ volume csv file. Skipping organ volume stats\n{}".format(e))
            return

        # drop all littermate wildtypes (bodge for 100718)
        mut_vols_df = mut_vols_df[~mut_vols_df.index.str.contains('WT|wt')]

        mut_vols_df = mut_vols_df[mut_vols_df.index.isin(mut_ids)] #bacuase some small ones may have been removed

        mut = mut_vols_df
        wt = wt_vols_df

        mut = np.log(mut)
        wt = np.log(wt)

        muts_and_wts = pd.concat([mut, wt])

        # If we have a label info file (self.label_names) extract the descriptive names for the labels
        if self.label_names is not None:
            header = []
            to_drop = []
            for i in muts_and_wts:
                if not int(i) in self.label_names.label.values:  # Maybe some gaps in the labelling
                    to_drop.append(i)
                else:
                    header.append(self.label_names[self.label_names.label == int(i)].label_name.values[0])

            # Drop labels that are not present in the label info file
            mut.drop(columns=to_drop, inplace=True)
            wt.drop(columns=to_drop, inplace=True)

        else:  # If no label names file, we just use the organ volume numbers
            header = muts_and_wts.columns

        # Get the line level results
        mut_vals = mut.values
        wt_vals = wt.values
        so = LinearModelR(wt_vals, mut_vals,  self.shape, self.out_dir)

        so.set_formula(self.formulas[0])
        so.set_groups(self.groups)
        so.run()
        line_qvals = so.line_qvals
        pvals = so.pvals

        tstats = so.tstats # rename is so to line_tstats

        significant = ['yes'if x <= 0.05 else 'no' for x in line_qvals]
        volume_stats_path = join(self.out_dir, 'inverted_organ_volumes_LinearModel_FDR5%.csv')
        columns = ['p', 'q', 't', 'significant']
        stats_df = pd.DataFrame(index=header, columns=columns)
        stats_df['p'] = list(pvals)
        stats_df['q'] = line_qvals
        stats_df['t'] = tstats
        stats_df['significant'] = significant
        stats_df = stats_df.sort_values('q')
        stats_df.to_csv(volume_stats_path)

        # Now the specimen-level results
        specimen_calls_dir = join(self.out_dir, 'specimen_calls')
        if not isdir(specimen_calls_dir):
            mkdir(specimen_calls_dir)

        for speciemen_id, qvals in so.specimen_qvals.items():
            tstats = so.specimen_tstats[speciemen_id]
            significant = ['yes' if x <= 0.05 else 'no' for x in qvals]
            volume_stats_path = join(specimen_calls_dir, '{}_inverted_organ_volumes_LM_FDR5%.csv'.format(speciemen_id))
            columns = ['p', 'q', 't', 'significant']
            stats_df = pd.DataFrame(index=header, columns=columns)
            stats_df['p'] = list(pvals)
            stats_df['q'] = qvals
            stats_df['t'] = tstats
            stats_df['significant'] = significant
            stats_df = stats_df.sort_values('q')
            stats_df.to_csv(volume_stats_path)


def write_threshold_file(pvals, tvals, outpath):
    """
    Replicate the 'Qvlas-intensities/jacobians.csv' output by the TCP pipeline. Needed for gettting our data up onto
    IMPC pipeline. All we neeed is the first and last column, so just ad 'NA' for all the others

        An eample file looks like this
            "","F-statistic","tvalue-(Intercept)","tvalue-gf$genotypeKO"
            "0.01",NA,6.04551674399839,NA
            "0.05",NA,4.063447298063,NA
            "0.1",30.8843220744942,3.27694469338307,5.55736646933547
            "0.15",20.2650883331287,2.83426768232588,4.50167616928725
            "0.2",15.2004082182636,2.51876041070957,3.89877009045976
    """

    rows = ['"","F-statistic","tvalue-(Intercept)","tvalue-gf$genotypeKO"\n']
    row_template = '"{}", NA, NA, {}\n'
    for pvalue in [0.000001, 0.00001, 0.0001, 0.001, 0.005, 0.01, 0.05, 0.1, 0.15, 0.2]:
        try:
            t_thresh = np.min(tvals[np.where((pvals <= pvalue) & (tvals > 0))])
        except ValueError:  # No minimum availbale
            t_thresh = 'NA'

        row = row_template.format(str(pvalue), str(t_thresh))
        rows.append(row)
    with open(outpath, 'w') as fh:
        for r in rows:
            fh.write(r)


def get_label_vols(label_paths, verbose=False):
    """

    Parameters
    ----------
    label_paths: str
        paths to labelmap volumes

    Returns
    -------
    Dict: {volname:label_num: [num_voxels_1, num_voxels2...]...}
    """

    label_volumes = addict.Dict()
    num_volumes = len(label_paths)

    for i, label_path in enumerate(label_paths):
        if verbose:
            print("{}/{}".format(i + 1, num_volumes))
        # Get the name of the volume
        volname = os.path.split(split(label_path)[0])[1]
        labelmap = sitk.ReadImage(label_path)

        lsf = sitk.LabelStatisticsImageFilter()
        labelmap = sitk.Cast(labelmap, sitk.sitkUInt16)
        lsf.Execute(labelmap, labelmap)
        num_labels = lsf.GetNumberOfLabels()
        for i in range(1, num_labels + 1):
            voxel_count= lsf.GetCount(i)
            label_volumes[volname][i] = voxel_count
    return pd.DataFrame(label_volumes.to_dict())


if __name__ == '__main__':
    # Just dev out the p/t threshold file
    import sys
    pt = sys.argv[1]  # lama npz file containg q and t values
    out = sys.argv[2]

    data = np.load(pt)
    q = data['qvals'][0].astype(np.float16)
    t = data['tvals'][0].astype(np.float16)

    write_threshold_file(q, t, out)







<|MERGE_RESOLUTION|>--- conflicted
+++ resolved
@@ -27,11 +27,8 @@
 import pandas as pd
 from scipy.stats import zmap
 from img_processing import glcm3d
-<<<<<<< HEAD
-=======
 from os.path import isdir
 from os import mkdir
->>>>>>> ceaa90e1
 
 STATS_FILE_SUFFIX = '_stats_'
 # CALC_VOL_R_FILE = 'rscripts/calc_organ_vols.R'
@@ -143,98 +140,7 @@
 
     def run_linear_model_stats(self, stats_object):
         """
-<<<<<<< HEAD
-        Create Zmap heatmaps of mutants in realtion to wild types
-        Also create temporay zmpas of all specimens agaisnt all others and use for cluster in with T-sne
-        """
-        zmapper = self.n1_tester(self.dg.masked_wt_data)
-        common.mkdir_if_not_exists(self.n1_out_dir)
-
-        self.n1_prefix = self.analysis_prefix + STATS_FILE_SUFFIX
-
-        for path, mut_data in zip(self.dg.mut_paths, self.dg.masked_mut_data):
-
-            # Get the zmap of each mutant tested agaisnt the WT set
-            zmap_result_1d = zmapper.process_mutant(mut_data)
-
-            # result is a 1d array only where mask == 1 So we need to rebuild into original dimensions
-            zmap_result = np.zeros(np.prod(self.shape))
-            zmap_result[self.mask != False] = zmap_result_1d
-            zmap_result = zmap_result.reshape(self.shape)
-
-            out_path = join(self.n1_out_dir, self.n1_prefix + os.path.basename(path))
-            self.n1_stats_output.append(out_path)
-            common.write_array(zmap_result, out_path)
-
-        del zmapper
-        # Do some clustering on the Zscore results in order to identify potential partial penetrence
-        tsne_plot_path = join(self.out_dir, CLUSTER_PLOT_NAME)
-        try:
-            tsne_labels = tsne.cluster_form_directory(self.n1_out_dir, tsne_plot_path)
-        except (ValueError, AssertionError) as e: # sometimes fails. Think it might be when images are identical during tests
-            logging.exception('Mutant t-sne clustering failed')
-        else:
-            labels_str = "\n***Mutant clustering plot labels***\n"
-            for num, name in tsne_labels.iteritems():
-                labels_str += "{}: {}\n".format(num, name)
-            logging.info(labels_str)
-        gc.collect()
-
-    def _zmap_and_cluster(self):
-        """
-        Parameters
-        ----------
-        annotation_df: pnadas.DataFrame
-            See output from autmated_annotation.annotate
-
-        Returns
-        -------
-
-        """
-        # Now create zmap of all
-        import pandas as pd
-        all_data = []
-        all_data.extend(self.dg.masked_wt_data)
-        all_data.extend(self.dg.masked_mut_data)
-        zmap_results = []
-
-        # Get the zamp results for all specimens. No need to rebuild array as we won't be saving for viewing
-        # Just using for clustering
-
-        zmapper = self.n1_tester(all_data)
-        for specimen_data in all_data:
-            zmap_result = zmapper.process_mutant(specimen_data, fdr=False)
-            zmap_results.append(zmap_result)
-
-        tsne_plot_path = join(self.out_dir, CLUSTER_PLOT_NAME_ALL)
-        try:
-            specimen_ids = []
-            wt_ids = common.specimen_ids_from_paths(self.dg.wt_paths)
-            mut_ids = common.specimen_ids_from_paths(self.dg.mut_paths)
-            specimen_ids.extend(wt_ids)
-            specimen_ids.extend(mut_ids)
-            groups = pd.DataFrame.from_dict(dict(id_=wt_ids + mut_ids, group=['wt']*len(wt_ids) + ['mut']*len(mut_ids)))
-            if self.label_map is not None:
-                masked_labels = self.label_map.ravel()[self.mask == 1]
-            else:
-                masked_labels = None
-            tsne_labels = tsne.cluster_from_array(zmap_results, specimen_ids, tsne_plot_path, groups, masked_labels)
-        except (ValueError, AssertionError) as e:  # sometimes fails. Think it might be when images are identical during tests
-            logging.exception('All specimen t-sne clustering failed\n'.format(e.message))
-        else:
-
-            labels_str = "\n***All specimen clustering plot labels***\n"
-            for num, name in tsne_labels.iteritems():
-                labels_str += "{}: {}\n".format(num, name)
-            logging.info(labels_str)
-        gc.collect()
-
-    def _many_against_many(self, stats_object):
-        """
-        Compare all mutants against all wild types
-=======
-
->>>>>>> ceaa90e1
+
         """
 
         for formula in self.formulas[:1]:  # Just do one formula for now as it may break
