

pandt_vals <- function(fit) {
  # get estimates
  est <- fit$coefficients[fit$qr$pivot, ]
  
  # get R: see stats:::summary.lm to see how this is calculated
  p1 <- 1L:(fit$rank)
  R <- diag(chol2inv(fit$qr$qr[p1, p1, drop = FALSE]))
  
  # get residual sum of squares for each
  resvar <- colSums(fit$residuals^2) / fit$df.residual
  # R is same for each coefficient, resvar is same within each model 
  se <- sqrt(outer(R, resvar))
  
  tvals <- est / se
  pvals <- pt(abs(est / se), df = fit$df.residual, lower.tail = FALSE) * 2
  
  return(list(pvals=pvals, tvals=tvals))
}


mut <- c(10,11, 12,13,15,11,12,5)

         
<<<<<<< HEAD
)
wt <- c(41886,
        38690,
        37912,
        49091
=======

wt <- c(10,34, 19,18,15,22,16,78)
>>>>>>> 8afe8a72
        


pixels <- c(mut, wt)

<<<<<<< HEAD
mat <- matrix(c(pixels, pixels), nrow = 8)


genotype <- c(rep('mutant', 4), rep('wildtype',4))
=======
mat <- matrix(c(pixels, pixels), nrow = 16)


genotype <- c(rep('mutant', 8), rep('wildtype',8))
>>>>>>> 8afe8a72

df <- data.frame(genotype=genotype)

fit <- lm(mat ~ df$genotype)

results <- pandt_vals(fit)

tvals <- results$tvals[2,]
pvals <- results$pvals[2,]

print(pvals)
print(tvals)<|MERGE_RESOLUTION|>--- conflicted
+++ resolved
@@ -20,35 +20,25 @@
 }
 
 
-mut <- c(10,11, 12,13,15,11,12,5)
-
+mut <- c(53791,
+         58515,
+         43359,
+         58515
          
-<<<<<<< HEAD
 )
 wt <- c(41886,
         38690,
         37912,
         49091
-=======
-
-wt <- c(10,34, 19,18,15,22,16,78)
->>>>>>> 8afe8a72
         
-
+)
 
 pixels <- c(mut, wt)
 
-<<<<<<< HEAD
 mat <- matrix(c(pixels, pixels), nrow = 8)
 
 
 genotype <- c(rep('mutant', 4), rep('wildtype',4))
-=======
-mat <- matrix(c(pixels, pixels), nrow = 16)
-
-
-genotype <- c(rep('mutant', 8), rep('wildtype',8))
->>>>>>> 8afe8a72
 
 df <- data.frame(genotype=genotype)
 
