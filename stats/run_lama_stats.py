#!/usr/bin/env python

"""
The script that runs the statistical analysis of the LAMA pipeline. Either run standalone via the command line
or via pheno_detect.py

This is the series of scripts that are run

    run_lama_stats.py
        This script get's the data ready from statistical analysis. Baseline comparison volumes are selected. For each
        stats entry in the config yaml file the correct stats runner class is called in phenotype_statistics.py

    phenotype_statistics.py
        Each class in here runs a different type of data such as jacobians intensity etc.

    statistical_tests.py
        The actual tests are run here

"""

# Hack. Relative package imports won't work if this module is run as __main__
import sys
from os.path import join, dirname, abspath, isdir, isfile, basename, splitext
import matplotlib
matplotlib.use('Agg')

sys.path.insert(0, join(dirname(__file__), '..'))

import os
import pandas as pd
import matplotlib.pyplot as plt
import seaborn as sns
from phenotype_statistics import DeformationStats, IntensityStats, JacobianStats, OrganVolumeStats, GlcmStats
<<<<<<< HEAD
from statistical_tests import TTest, LinearModelR, CircularStatsTest, LinearModelNumpy
=======
from statistical_tests import LinearModelR, LinearModelNumpy
>>>>>>> bad9e531
import common
from common import LamaDataException, Roi
import gc
import logging
from staging.baseline_selection import BaselineSelector
from stats_config_validation import validate

# Map the stats name and analysis types specified in stats.yaml to the correct class
STATS_METHODS = {
    'LM': LinearModelR,
    'LM_python': LinearModelNumpy
}

ANALYSIS_TYPES = {
    'intensity': IntensityStats,
    'deformations': DeformationStats,
    'jacobians': JacobianStats,
    'organvolumes': OrganVolumeStats,
    'glcm': GlcmStats
}

DEFAULT_FORMULAS = ['genotype,crl']  # Should add CRl as default?
DEFAULT_HEADER = ['volume_id', 'genotype', 'crl']
DEFULAT_BLUR_FWHM = 100
STAGING_PLT_NAME = 'staging.png'


def run(config_path):
    """
    The entry point to the LAMA stats script

    Parameters
    ----------
    config_path: str
        full path to the lama stats yaml config
    """

    try:
        config = validate(config_path)
    except ValueError as e:
        # Make a log file in the root stats folder to put the error
        setup_logging(dirname(config_path))
        print(e.message)
        logging.exception("Problem reading the stats config file. See the stats.log file")
        sys.exit()
    except IOError as e:
        setup_logging(dirname(config_path))
        print(e.message)
        logging.exception("Problem with some paths See the stats.log file")
        raise

    config['root_dir'] = dirname(config_path)  # default is to have root dir the same as stats config dir
    root_dir = config['root_dir']
    out_dir = config.get('output_dir')
    if out_dir:
        config.outdir = join(config.root_dir, out_dir)
    else:
        config.outdir = config.root_dir

    def get_abs_path_from_config(filename):
        if config.get(filename):
            return join(root_dir, config.get(filename))
        else:
            return None

    config.formulas = get_formulas(config)
    if config.get('wt_staging_file') and config.get('mut_staging_file') and config.get('use_auto_staging') is not False:
        auto_staging = True
        wt_staging_data, mut_staging_data = get_staging_data(config.root_dir, config['wt_staging_file'], config['mut_staging_file'])
    else:
        wt_staging_data = mut_staging_data = None
        auto_staging = False
    config.wt_staging_data, config.mut_staging_data = wt_staging_data, mut_staging_data  # is this needed

    config.label_map, config.label_names = \
        get_labels_and_names(config.root_dir, config.get('label_map'), config.get('label_names'))

    #  Iterate over all the stats types (eg jacobians, intensity) specified under the 'data'section of the config
    for stats_analysis_type, stats_analysis_config in config.data.iteritems():
        try:
            outdir = join(config.outdir, stats_analysis_type)
            common.mkdir_force(outdir)
            setup_logging(outdir)
            logging.info('Doing stats for {}'.format(stats_analysis_type))
            analysis_config = stats_analysis_config
            stats_tests = analysis_config.get('tests', ['LM'])

            all_wt_paths = get_file_paths(stats_analysis_config['wt'], root_dir)
            if not all_wt_paths:
                raise IOError("Cannot find the wild type file paths using wt:{}".format(stats_analysis_config['wt']))

            all_mut_paths = get_file_paths(stats_analysis_config['mut'], root_dir)
            if not all_mut_paths:
                raise IOError("Cannot find the mutant file paths using mut:{}".format(stats_analysis_config['mut']))

            littermates = config.get('littermate_controls')
            if littermates:
                littermates = common.strip_img_extensions(littermates)

            littermate_pattern = config.get('littermate_pattern')

            mutant_ids = config.get('mutant_ids')
            wildtype_ids = config.get('wildtype_ids')


            mutant_staging_file = get_abs_path_from_config('mut_staging_file')
            wt_staging_file = get_abs_path_from_config('wt_staging_file')

            filtered_wts, filtered_muts = get_filtered_paths(all_wt_paths,
                                                             all_mut_paths,
                                                             outdir,
                                                             mutant_ids,
                                                             wildtype_ids,
                                                             littermates,
                                                             littermate_pattern,
                                                             wt_staging_file,
                                                             mutant_staging_file,
                                                             auto_staging)

            wt_basenames = [basename(x) for x in filtered_wts]
            mut_basenames = [basename(x) for x in filtered_muts]

            groups_file = os.path.abspath(join(outdir, 'combined_groups.csv'))
            write_groups_file_for_r(groups_file, config, wt_basenames, mut_basenames, config.root_dir)

            if auto_staging:
                staging_plot(groups_file, outdir)

            # TODO: what if there are no label map or names?

            # Make paths and sets up some defaults etc and add back to config
            global_stats_config = setup_global_config(config) # I've forgot what global_stats_config does
            global_stats_config.groups = groups_file
            global_stats_config.wt_file_list = filtered_wts
            global_stats_config.mut_file_list = filtered_muts
            run_single_analysis(config, stats_analysis_type, outdir, stats_tests)
        except (ValueError, IOError) as e:  # Catch the error here so we can move on to next anlysis if need be
            print('stats failed for {}. See log file'.format(stats_analysis_type))
            logging.exception('Stats failed for {}\n{}'.format(stats_analysis_type, str(e)))
            raise


def setup_logging(outdir):
    """
    If there is a log file specified in the config, use that path. Otherwise log to the stats folder
    """
    logpath = join(outdir, 'stats.log')
    fileh = logging.FileHandler(logpath, 'a')

    formatter = logging.Formatter('%(asctime)s %(levelname)s: %(message)s', datefmt='%Y-%m-%d %I:%M:%S %p')
    fileh.setFormatter(formatter)

    log = logging.getLogger()  # root logger
    for hdlr in log.handlers[:]:  # remove all old handlers
        log.removeHandler(hdlr)
    log.addHandler(fileh)

    console = logging.StreamHandler(sys.stdout)
    logging.getLogger().addHandler(console)
    logging.getLogger().setLevel(0)


def get_staging_data(root_dir, wt_staging_path, mut_staging_path):
    """
    Get the staging data for wild types and mutants


    Parameters
    ----------
    root_dir: str
        the root project directory
    wt_staging_path: str
        path to wild type staging info
    mut_staging_path
        path to mutant staging info

    Notes
    -----
        A staging file is in this format

        vol, value
        volume1.nrrd, 1.2
        volume2.nrrd, 1.3


    Returns
    -------
    tuple(dict, dict)
        wild type staging data, mutant staging data

    """
    wt_staging_data = common.csv_read_dict(join(root_dir, wt_staging_path))
    mut_staging_data = common.csv_read_dict(join(root_dir, mut_staging_path))
    return wt_staging_data, mut_staging_data


def get_file_paths(dir_or_path_file, root_dir):
    """
    In each stats config section there is a 'wt' and 'mut' option which can be either a folder path or a path to a
    file containing a list of specimen ids to use.
    Parameters
    ----------
    dir_or_path_file: str
        a dir path or a path to a filelist file
    root_dir
        the current stats root dir

    Returns
    -------
    A list of absolute paths to volumes

    """
    data_dir = join(root_dir, dir_or_path_file)
    if isdir(data_dir):
        file_list = common.get_file_paths(data_dir, ignore_folder='resolution_images')
        if not file_list:
            return None
    else:
        file_list = common.get_inputs_from_file_list(data_dir, root_dir)
        if not file_list:
            return None
    return file_list


def filter_specimens_by_id(specimens, ids_to_include):
    """

    Parameters
    ----------
    specimens: list
        the paths of all the specimens
    ids_to_include: list
        ids (filename of speciemns to include. can be with or without file extensio n)

    Returns
    -------
    list
        subset of speciemns whose ID is in ids_to_include

    """
    if not ids_to_include:
        return specimens
    # in case ids are only digits, convert to string
    ids_to_include = [str(common.specimen_id_from_file_path(x)) for x in ids_to_include]
    to_use = [x for x in specimens if common.specimen_id_from_file_path(x) in ids_to_include]

    all_specimen_ids = common.specimen_ids_from_paths(specimens)  # This strips file extension
    ids_to_use_not_in_specimens = \
        set(ids_to_include).difference(set(all_specimen_ids))

    if len(ids_to_use_not_in_specimens) > 0:
        raise ValueError('\n\n{}\n is/are ids listed in the config to include in analysis, '
                         'but was not found in the following specimen list\n{}'.format(
                          '\n'.join(list(ids_to_use_not_in_specimens)), '\n'.join(specimens)))
    return to_use


def get_filtered_paths(wildtypes,
                       mutants,
                       out_dir,
                       mutant_ids_to_include=None,
                       wildtype_ids_to_include=None,
                       littermate_controls=None,
                       littermate_pattern=None,
                       wt_staging_file=None,
                       mutant_staging_file=None,
                       auto_staging=False):
    """

    Using various critea, create a final list of wild types and mutants to use in the analysis

    Parameters
    ----------
    wildtypes: list
        all the wild types in the given folder
    mutants: list
        all the mutants in the given folder
    out_dir: str
        path to the stats outdir. Used for writeinting a warning file is required
    mutant_ids_to_include: list
        mutants to include in the analysis. If len > 0, only mutantd in this list will be used
    wildtype_ids_to_include: list
        wild types to include in the analysis. If len > 0, only mutantd in this list will be used
    littermate_controls: list
        ids of volumes that are in the mutant set, but are actually littermate controls
        add these to the wild types
    littermate_pattern: str
        any mutant with this string with the filename (eg: _WT_) will be added to the wild types
    wt_staging_file: str
        path to the csv containing the staging values for each wild type specimen
    mutant_staging_file: str
        path to the csv containing the staging values for each mutant specimen

    Returns
    -------
    wild type file list
    mutant file list

    """
    mutants = filter_specimens_by_id(mutants, mutant_ids_to_include)
    wildtypes = filter_specimens_by_id(wildtypes, wildtype_ids_to_include)

    # Get the littermate names, if present
    littermate_basenames = []
    if littermate_pattern:
        for mut_file in mutants:
            if littermate_pattern.lower() in mut_file.lower():
                littermate_basenames.append(common.strip_img_extension(mut_file))

    # Add littermate controls to the WTs from the mutants
    if isinstance(littermate_controls, list):
        littermate_basenames.extend(common.strip_img_extensions(littermate_controls))

    # Select baselines by automatic staging unless a list of baselines is given
    if wt_staging_file and mutant_staging_file:

        # Get the ids of volumes that are within the staging range
        mutant_basenames = common.strip_img_extensions([basename(x) for x in mutants])
        stager = BaselineSelector(wt_staging_file, mutant_staging_file, littermate_basenames, mutant_basenames)

<<<<<<< HEAD
        stage_filtered_wts = stager.filtered_wt_ids()
        littermate_ids_to_add_to_baselines = stager.littermates_to_include()
=======
        stage_filtered_wts = stager.filtered_wt_ids(ignore_constraint=True)
        littermate_ids_to_add_to_baselines = stager.littermates_to_include()
        littermate_ids_to_add_to_baselines = []  #100718 do not use littermates as it breaks organvolume stats

        excluded_mutants = stager.excluded_mutants
        if excluded_mutants:
            temp = []
            for m in mutants:
                if common.specimen_id_from_file_path(m) in excluded_mutants:
                    logging.info('Excluded {} due to size deviation from baselines'.format(common.specimen_id_from_file_path(m)))
                else:
                    temp.append(m)
            mutants = temp
>>>>>>> bad9e531

        if stage_filtered_wts is None:
            logging.error("The current staging appraoch was not able to identify enough wild type specimens")
            logging.warn("******\nSelecting baselines that are nearest in developmental proxy\n"
                         "This may increase chances of spurious results\n******")

            open(join(out_dir, 'baseline_selection_WARNING_see_log'), 'a').close()

            stage_filtered_wts = stager.filtered_wt_ids(ignore_constraint=True)
        if stage_filtered_wts is None:
            raise LamaDataException("No baselines could be found")

        #  Keep the wt paths that were identified as being within the staging range
        wt_file_list = [x for x in wildtypes
                        if basename(x).strip('seg_') in stage_filtered_wts  # filenames with extension
                        or
                        splitext(basename(x))[0].strip('seg_') in stage_filtered_wts]  # without extension

    else:  # no staging file, just use all wild types
        wt_file_list = wildtypes

    wt_file_check = common.check_file_paths(wt_file_list, ret_string=True)
    if wt_file_check is not True:
        logging.error("Error: Following wild type paths for stats could not be found\n{}".format(wt_file_check))
        raise LamaDataException("Error: Following wild type paths for stats could not be found\n{}".format(wt_file_check))

    mut_file_check = common.check_file_paths(mutants, ret_string=True)
    if mut_file_check is not True:
        logging.error("Error: Following mutant paths for stats could not be found\n{}".format(mut_file_check))
        raise LamaDataException("Error: Following mutant paths for stats could not be found\n{}".format(mut_file_check))

    # If we have a list of littermate basenames, remove littermates baslines from mut set and add to wildtypes
    # TODO check if littermates are in same staging range

    # remove littermates from mutant set and add to wts
    if littermate_basenames:
        for lbn in littermate_basenames:
            for mut in mutants:
                if common.strip_img_extension(basename(lbn)) == common.strip_img_extension(basename(mut)):
                    mutants.remove(mut)  # Remove liitermates from the baselines
<<<<<<< HEAD
                    if littermate_ids_to_add_to_baselines and mut in littermate_ids_to_add_to_baselines:  # If within mutat CRL range add to baseline set
=======
                    if littermate_ids_to_add_to_baselines and common.specimen_id_from_file_path(mut) in littermate_ids_to_add_to_baselines:  # If within mutat CRL range add to baseline set
>>>>>>> bad9e531
                        wt_file_list.append(mut)

    # If mut vol with same name is present in wt baseline set, do not add to WT baselines.
    # This could happen, for instance, if the littermate controls are already included in the baseline set
    wt_file_list = list(set(wt_file_list))

    if len(mutants) < 1:
        logging.error("Can't find any WTs for groups file.")
        raise LamaDataException("Can't find any WTs for groups file.")

    if len(wt_file_list) < 1:
        logging.error("Can't find any mutants for groups file.")
        raise LamaDataException("Can't find any mutants for groups file.")

    return wt_file_list, mutants


def staging_plot(groups_file, outdir):
    df = pd.read_csv(groups_file)
    sns.swarmplot(x='genotype', y='crl', data=df)
    pltpath = join(outdir, STAGING_PLT_NAME)
    plt.savefig(pltpath)


def write_groups_file_for_r(groups_file_path, config, wt_basenames, mut_basenames, root_dir):
    """
    Write out a csv that is used by the R script to run the linear model.
    There is an issue here: It will not write littermate wildtypes

    The outpuit file should loook something like this

        volume_id,genotype,crl
        test.nrrd,wildtype,0.97
        test1.nrrd,mutant,1.1

    Parameters
    ----------
    groups_file_path: str
        output path for groups file
    config
    wt_basenames
    mut_basenames
    root_dir

    Returns
    -------

    """
    try:
        with open(groups_file_path, 'w') as cw:

            if config.get('wt_staging_file') and config.get('mut_staging_file'):
                use_crl = True

                wt_crls = common.csv_read_dict(join(root_dir, config.get('wt_staging_file')))
                mut_crl_file = join(root_dir, config.get('mut_staging_file'))
                mutant_crls = common.csv_read_dict(mut_crl_file)
                crls = dict(wt_crls, **mutant_crls)
                cw.write('volume_id,genotype,crl\n')
            else:
                cw.write('volume_id,genotype\n')
                use_crl = False

            for volname in wt_basenames:

                if use_crl:
                    vwt = crls.get(common.strip_img_extension(volname))
                    if not vwt:
                        logging.error("Cannot find {} in the staging info file".format(volname))
                        raise ValueError("Cannot find {} in the staging info file".format(volname))
                    cw.write('{},{},{}\n'.format(volname, 'wildtype', vwt))
                else:
                    cw.write('{},{}\n'.format(volname, 'wildtype'))

            for volname in mut_basenames:
                if use_crl:
                    vmut = crls.get(common.strip_img_extension(volname))
                    if not vwt:
                        logging.error("Cannot find {} in the staging info file".format(volname))
                        raise ValueError("Cannot find {} in the staging info file".format(volname))
                    cw.write('{},{},{}\n'.format(volname, 'mutant', vmut))
                else:
                    cw.write('{},{}\n'.format(volname, 'mutant'))

    except (IOError, OSError) as e:
        logging.exception("Cannot open combined groups file:\n".format(groups_file_path, e.strerror))
        raise LamaDataException("Cannot open combined groups file:\n".format(groups_file_path, e.strerror))


def get_formulas(config):
    """
    Extract the linear model formula from the stasts config file. Just extract the independent varibale names for now

    example config entry = formulas: ['data ~ genotype']

    Returns
    -------
    str: the independent variables/fixed effects
        or
    None: if no formulas can be found
    """
    parsed_formulas = []
    formulas = config.get('formulas')
    if not formulas:
        return DEFAULT_FORMULAS
    if not formulas:
        return None
    else:
        for formula_string in formulas:
            formula_elements = formula_string.split()[0::2][
                               1:]  # extract all the effects, miss out the dependent variable
            parsed_formulas.append(','.join(formula_elements))
        return parsed_formulas


def get_normalisation(config, mask_array):
    normalisation_roi = config.get('normalisation', 'mask')
    roi = None
    if normalisation_roi == 'mask':
        roi = mask_array
    elif isinstance(normalisation_roi, list):
        (x1, y1, z1), (x2, y2, z2) = normalisation_roi
        roi = Roi(x1=x1, x2=x2, y1=y1, y2=y2, z1=z1, z2=z2)
    elif isinstance(normalisation_roi, str):
        n = abspath(join(config.root_dir, normalisation_roi))
        if os.path.isfile(n):
            try:
                roi = common.img_path_to_array(n).ravel()
            except OSError as e:
                logging.error("Cannot read roi mask image for normalisation {}".format(n))
                raise LamaDataException("Cannot read roi mask image for normalisation {}".format(n))
    return roi


def setup_global_config(config):
    """
    Build the required paths etc needed for all of the analyses and add back to the config.
    Does some checkoing for required parameters

    Parameters
    ----------
    config: addict.Dict
        The full stats config
    """
    root_dir = config['root_dir']

    mask = config.get('fixed_mask')
    if not mask:
        logging.warning('No mask specified in stats config file. A mask is required for stats analysis')
        return

    fixed_mask = config.fixed_mask = join(root_dir, config.fixed_mask)

    if not os.path.isfile(fixed_mask):
        raise IOError("Can't find mask {}. A mask is needed for the stats analysis".format(fixed_mask))

    # Look for inverted masks and add path to config if present
    # inverted_mask_dir

    voxel_size = config.get('voxel_size')
    if not voxel_size:
        voxel_size = common.DEFAULT_VOXEL_SIZE
        logging.warning("Voxel size not set in config. Using a default of {}".format(common.DEFAULT_VOXEL_SIZE))

    config.voxel_size = float(voxel_size)

    config.project_name = config.get('project_name', '_')

    config.mask_array_flat = common.img_path_to_array(fixed_mask).ravel()

    invert_config = config.get('invert_config_file')
    if invert_config:
        config.invert_config_file = join(root_dir, invert_config)

    # invert_mask = config.get('invert_config_file')
    # if invert_config:
    #     config.invert_config_file = join(root_dir, invert_config)

    config.blur_fwhm = config.get('blur_fwhm', DEFULAT_BLUR_FWHM)

    return config


def get_labels_and_names(root_dir, label_map_path, label_names_path):
    """
    
    Parameters
    ----------
    root_dir: str
        
    label_map_path
    label_names_path

    Returns
    -------
    
    Notes
    -----
    see common.load_label_map_names for details on input file format

    """
    # Get the label maps and organ names, if used

    if label_map_path:
        lp = abspath(join(root_dir, label_map_path))
        label_map = common.img_path_to_array(lp)
    else:
        label_map = None

    if label_names_path:
        label_names_path = join(root_dir, label_names_path)
        organ_names = common.load_label_map_names(label_names_path)
    else:
        organ_names = None

    return label_map, organ_names


def run_single_analysis(config, analysis_name, outdir, stats_tests):
    """
    For each entry under 'data' in the config, setup the specific settings for it. Made this a separate function
    so it's easier to test
    Parameters
    ----------
    config: addict.Dict
        the main stats config
    analysis_name: str
        for example: intensity, jacobian, deformations
    """

    analysis_config = config.data[analysis_name]

    config.normalisation_roi = get_normalisation(analysis_config, config.mask_array_flat)
    gc.collect()

    logging.info('#### doing {} stats ####'.format(analysis_name))

    analysis_prefix = analysis_name.split('_')[0]

    stats_method = ANALYSIS_TYPES[analysis_prefix]

    stats_object = stats_method(outdir, analysis_prefix, config, analysis_config)

    # Run each dataset found in the stats.yaml config and rtun it against the appropraiate test
    for test in stats_tests:
        if test == 'LM' and not common.is_r_installed():
            logging.warning("Could not do linear model test for {}. Do you need to install R?".format(analysis_name))
            continue
        stats_object.run(STATS_METHODS[test], analysis_name)
        if config.invert_config_path:
            stats_object.invert(config.invert_config_path)
    del stats_object


if __name__ == '__main__':
    # Log all uncaught exceptions
    sys.excepthook = common.excepthook_overide

    import argparse

    parser = argparse.ArgumentParser("Stats component of the phenotype detection pipeline")
    parser.add_argument('-c', '--config', dest='config', help='yaml config file contanign stats info', required=True)
    args = parser.parse_args()
    run(args.config)<|MERGE_RESOLUTION|>--- conflicted
+++ resolved
@@ -31,11 +31,7 @@
 import matplotlib.pyplot as plt
 import seaborn as sns
 from phenotype_statistics import DeformationStats, IntensityStats, JacobianStats, OrganVolumeStats, GlcmStats
-<<<<<<< HEAD
-from statistical_tests import TTest, LinearModelR, CircularStatsTest, LinearModelNumpy
-=======
 from statistical_tests import LinearModelR, LinearModelNumpy
->>>>>>> bad9e531
 import common
 from common import LamaDataException, Roi
 import gc
@@ -356,10 +352,6 @@
         mutant_basenames = common.strip_img_extensions([basename(x) for x in mutants])
         stager = BaselineSelector(wt_staging_file, mutant_staging_file, littermate_basenames, mutant_basenames)
 
-<<<<<<< HEAD
-        stage_filtered_wts = stager.filtered_wt_ids()
-        littermate_ids_to_add_to_baselines = stager.littermates_to_include()
-=======
         stage_filtered_wts = stager.filtered_wt_ids(ignore_constraint=True)
         littermate_ids_to_add_to_baselines = stager.littermates_to_include()
         littermate_ids_to_add_to_baselines = []  #100718 do not use littermates as it breaks organvolume stats
@@ -373,7 +365,6 @@
                 else:
                     temp.append(m)
             mutants = temp
->>>>>>> bad9e531
 
         if stage_filtered_wts is None:
             logging.error("The current staging appraoch was not able to identify enough wild type specimens")
@@ -414,11 +405,7 @@
             for mut in mutants:
                 if common.strip_img_extension(basename(lbn)) == common.strip_img_extension(basename(mut)):
                     mutants.remove(mut)  # Remove liitermates from the baselines
-<<<<<<< HEAD
-                    if littermate_ids_to_add_to_baselines and mut in littermate_ids_to_add_to_baselines:  # If within mutat CRL range add to baseline set
-=======
                     if littermate_ids_to_add_to_baselines and common.specimen_id_from_file_path(mut) in littermate_ids_to_add_to_baselines:  # If within mutat CRL range add to baseline set
->>>>>>> bad9e531
                         wt_file_list.append(mut)
 
     # If mut vol with same name is present in wt baseline set, do not add to WT baselines.
