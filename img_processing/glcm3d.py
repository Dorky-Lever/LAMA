--- conflicted
+++ resolved
@@ -7,12 +7,6 @@
 
 import numpy as np
 import SimpleITK as sitk
-<<<<<<< HEAD
-import multiprocessing
-from multiprocessing import Process
-import tempfile
-from radiomics import firstorder, getTestCase, glcm, glrlm, glszm, imageoperations, shape
-=======
 import logging
 try:
     from radiomics import firstorder, getTestCase, glcm, glrlm, glszm, imageoperations, shape
@@ -21,7 +15,6 @@
     pyrad_installed = False
 else:
     pyrad_installed = True
->>>>>>> bad9e531
 from os.path import join, basename, splitext, dirname, realpath
 import common
 import yaml
@@ -63,24 +56,6 @@
     """
     Create glcm and xtract features. Spit out features per chunk as a 1D numpy array
     This 1d array can be reassembled into a 3D volume using common.rebuid_subsamlped_output
-<<<<<<< HEAD
-
-    Parameters
-    ----------
-    vol_dir: str
-        Directory containing volumes. Can be be in sub folders
-    output_dir: str
-        Where to put the output. Folder must exist
-    mask: numpy.ndarray
-        mask used to exclude the masked regions from analysis
-    chunksize: int
-        the size of the chunck to make each glcm from
-    feature: str
-        what feature type to report
-
-    """
-    settings = {'binWidth': 25,
-=======
 
     Parameters
     ----------
@@ -100,7 +75,6 @@
         return
 
     settings = {'binWidth': 4,
->>>>>>> bad9e531
             'interpolator': sitk.sitkBSpline,
             'resampledPixelSpacing': None}
 
@@ -139,16 +113,10 @@
     import sys
     input_ = sys.argv[1]
     out_dir = sys.argv[2]
-<<<<<<< HEAD
-    mask_ = sys.argv[3]
-
-    pyradiomics_glcm(input_, out_dir, mask_, chunksize=10, metric='Contrast')
-=======
     mask_path = sys.argv[3]
     mask_array = common.img_path_to_array(mask_path)
 
     pyradiomics_glcm(input_, out_dir, mask_array, feature='Contrast')
->>>>>>> bad9e531
 
 
 
