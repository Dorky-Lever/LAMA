--- conflicted
+++ resolved
@@ -57,11 +57,7 @@
         elif qc_type == 'grey':
             rc_qc_dir = spec.qc_grey_dirs
         elif qc_type == 'labels':
-<<<<<<< HEAD
-            rc_qc_dir = spec.inverted_labels_dirs
-=======
             rc_qc_dir = spec.qc_inverted_labels
->>>>>>> 5c83848d
 
         for grid in oris:
             spec.specimen_id
@@ -89,19 +85,6 @@
 
 def run(reg_root: Path, out_root: Path, height):
 
-<<<<<<< HEAD
-    # rc_dir = out_root / 'red_cyan'
-    # rc_dir.mkdir(exist_ok=True)
-    # make_grid(reg_root,  rc_dir, 'red_cyan')
-    #
-    # g_dir = out_root / 'greyscales'
-    # g_dir.mkdir(exist_ok=True)
-    # make_grid(reg_root, g_dir, 'grey')
-
-    g_dir = out_root / 'inverted_labels'
-    g_dir.mkdir(exist_ok=True)
-    make_grid(reg_root, g_dir, 'labels')
-=======
     rc_dir = out_root / 'red_cyan'
     rc_dir.mkdir(exist_ok=True)
     make_grid(reg_root,  rc_dir, 'red_cyan', height=height)
@@ -109,7 +92,6 @@
     g_dir = out_root / 'greyscales'
     g_dir.mkdir(exist_ok=True)
     make_grid(reg_root, g_dir, 'grey', height=height)
->>>>>>> 5c83848d
 
     g_dir = out_root / 'inverted_labels'
     g_dir.mkdir(exist_ok=True)
