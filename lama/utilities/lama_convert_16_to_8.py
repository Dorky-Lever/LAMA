#!/usr/bin/env python3

import nrrd
from pathlib import Path
import itertools
import numpy as np
from lama import common


def convert_16_bit_to_8bit(indirs, outdir, clobber: bool):

    paths = [common.get_file_paths(Path(x)) for x in indirs]
    paths = itertools.chain(*paths)

    for inpath in paths:
<<<<<<< HEAD
        print(f'doinf {inpath.name}')
=======
        print(f'doing {inpath.name}')
>>>>>>> 5c83848d
        arr, header = nrrd.read(str(inpath))

        if arr.dtype not in (np.uint16, np.int16):
            print(("skipping {}. Not 16bit".format(inpath.name)))
            arr_cast = arr

        else:
            if arr.max() <= 255:
                print(("16bit image but with 8 bit intensity range {}".format(inpath.name)))
                arr_cast = arr.astype(np.uint8)

            # Fix the negative values, which can be caused by  the registration process. therwise we end up with hihglights
            # where there should be black
            else:
                if arr.dtype == np.int16:
                    # transform to unsigned range
                    print('unsigned short')
                    negative_range = np.power(2, 16) / 2
                    arr += negative_range
                # Do the cast
                arr2 = arr/256
                arr_cast = arr2.astype(np.uint8)
                print((arr_cast.min(), arr_cast.max()))

        if clobber:
            outpath = inpath
        else:
            outpath = Path(outdir) / inpath.name
        nrrd.write(str(outpath), arr_cast, header=header)


def main():
    import argparse
    parser = argparse.ArgumentParser("Rescale 16 bit images to 8bit")
    parser.add_argument('-i', dest='indirs', help='dir with vols to convert. Will include subdirectories', required=True,  nargs='*')
    parser.add_argument('-o', dest='outdir', help='dir to put vols in. Omit to overwtrite source and use --clobber', required=False,
                        default=None)
    parser.add_argument('--clobber', dest='clobber', help='Overwrite inputs!', action='store_true',
                        default=None)

    args = parser.parse_args()

    if args.outdir and args.clobber:
        raise SystemExit("Use either --clobber OR -o")
    if args.outdir:
        outdir = Path(args.outdir)
    else:
        outdir = None

    # indirs = [Path(x) for x in args.indirs]

    convert_16_bit_to_8bit(args.indirs, outdir, args.clobber)

if __name__ == '__main__':
    main()
<|MERGE_RESOLUTION|>--- conflicted
+++ resolved
@@ -13,11 +13,7 @@
     paths = itertools.chain(*paths)
 
     for inpath in paths:
-<<<<<<< HEAD
-        print(f'doinf {inpath.name}')
-=======
         print(f'doing {inpath.name}')
->>>>>>> 5c83848d
         arr, header = nrrd.read(str(inpath))
 
         if arr.dtype not in (np.uint16, np.int16):
