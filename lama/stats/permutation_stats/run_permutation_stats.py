"""
The entry point to running permutation-based statistics.


Usage
-----

cli:
    ~$ python3.6 run_permutation_stats.py
       -w test_data/registration_test_data/baseline
       -m test_data/registration_test_data/mutant
       -o test_data/stats_test_data/test_output
       -n 1000

as a module:
    run_permutation_stats.run(test_data/registration_test_data/baseline,
                            data/registration_test_data/mutant,
                            test_data/stats_test_data/test_output,
                            1000)


Currently, this module works only with organ volume data. The voxel-based methods are currently too big to do this.
Think about including voxel-based stats in the future

Outline of pipeline
-------------------
Before running the permutation statistics, we need to have run jobrunner.py on the baseline and mutant data.

The main function in this module run() calls the following functions during the pipeline:

get_organ_volume_data and get_staging_data
    search the registration output folders for the CSVs that contain the organ volumes
    and staging data and collate into single CSV file.

distributions.null and distributions.alternative
    Use the dataframes from the preceding functions to generate null and alternative p-value distribution dataframes

p_thresholds.get_thresholds
    Using the null and alternative distributions, these functions generate organ-spceific p-value thresholds.
    These are generated for both line-level and specimen level calls.

annotate
    This function creates final results CSVs.
        Puts a line-level csv in the line/output/stats_/
        Puts specimen-level csv files in line/output/stats_/specimen_level

TODO: Add thresholded label file. Can be found in ResultsWriter
TODO: Change all references to CRL (crown-rump length) to staging to make it more general

"""
from pathlib import Path
from datetime import date
from typing import Union

<<<<<<< HEAD
import numpy as np
from lama import common
import pandas as pd
from logzero import logger as logging

=======
from pathlib import Path
from datetime import date

import pandas as pd
import numpy as np
from logzero import logger as logging

from lama import common
>>>>>>> 568ccb77
from lama.stats.permutation_stats import distributions
from lama.stats.permutation_stats import p_thresholds
from lama.paths import specimen_iterator


GENOTYPE_P_COL_NAME = 'genotype_effect_p_value'
PERM_SIGNIFICANT_COL_NAME = 'significant_cal_p'


def get_organ_volume_data(root_dir: Path) -> pd.DataFrame:
    """
    Given a root registration directory, collate all the organ volume CSVs into one file.
    Write out the combined organ volume CSV into the root registration directory.

    Parameters
    ----------
    root_dir
        The path to the root registration directory

    Returns
    -------
    The combined dataframe of all the organ volumes
    """
    output_dir = root_dir / 'output'

    dataframes = []

    for line_dir, specimen_dir in specimen_iterator(output_dir):

        organ_vol_file = specimen_dir / 'output' / common.ORGAN_VOLUME_CSV_FILE

        if not organ_vol_file.is_file():
            raise FileNotFoundError(f'Cannot find organ volume file {organ_vol_file}')

        df = pd.read_csv(organ_vol_file, index_col=0)
        # TODO: Is this needed?
        # df['line'] = line_dir.name
        dataframes.append(df)

    # Write the concatenated organ vol file to single csv
    all_organs = pd.concat(dataframes)

    outpath = output_dir / common.ORGAN_VOLUME_CSV_FILE
    all_organs.to_csv(outpath)

    return all_organs


def get_staging_data(root_dir: Path) -> pd.DataFrame:
    """
    Given a root registration dorectory, collate all the staging CSVs into one file.
    Write out the combined organ volume CSV into the root registration directory.

    Parameters
    ----------
    root_dir
        The path to the root registration directory

    Returns
    -------
    The combined dataframe of all the organ volumes
    """
    output_dir = root_dir / 'output'

    dataframes = []

    for line_dir, specimen_dir in specimen_iterator(output_dir):

        staging_info = specimen_dir / 'output' / common.STAGING_INFO_FILENAME

        if not staging_info.is_file():
            raise FileNotFoundError(f'Cannot find staging info file {staging_info}')

        df = pd.read_csv(staging_info, index_col=0)
        df['line'] = line_dir.name
        dataframes.append(df)

    # Write the concatenated staging info to the
    all_staging = pd.concat(dataframes)
    outpath = output_dir / common.STAGING_INFO_FILENAME
    all_staging.to_csv(outpath)

    return all_staging


def annotate(thresholds: pd.DataFrame, lm_results: pd.DataFrame, outdir: Path, line_level: bool = True, label_info: Path = None):
    """
    Using the p_value thresholds and the linear model p-value results,
    create the following CSV files

        Line-level results
        specimen-level results

    Parameters
    ----------
    thresholds
        columns label(index), p_thresh, fdr, num_hits_across_all_lines/specimens
    lm_results
        The alternative distribution
        index: line/specimen id
        cols: labels (+ line_id for specimen_level)
    outdir
        The root directory to save the annotated CSV files
    line_level
        if not True, place results in specimen-level sub directory
    label_info
        CSV to map label number to name

    Notes
    -----
    Today's date added to the stats output folder in case it's run multiple times,
    TODO: Add file number prefixes so we don't overwrite mulyiple analyses done on the same day
    TODO: the organ_volumes folder name is hard-coded. What about if we add a new analysis type to the  permutation stats pipeline?
    """
    lines_root_dir = outdir / 'lines'
    lines_root_dir.mkdir(exist_ok=True)

    for id_, row in lm_results.iterrows():

        # Create a dataframe containing p-value column. each organ on rows
        df = row.to_frame()

        if not line_level:
            # specimne-level has an extra line column we need to remove
            df = df.T.drop(columns=['line']).T

        # Rename the line_specimen column to be more informative
        df.rename(columns={id_: GENOTYPE_P_COL_NAME}, inplace=True)

        if line_level:
            line = id_
        else:
            line = row['line']

        # Merge the permutation results (p-thresh, fdr, number of hit lines fo this label) with the mutant results
        df.index = df.index.astype(np.int64)  # Index needs to be cast from object to enable merge
        df = df.merge(thresholds, left_index=True, right_index=True, validate='1:1')
        df.index.name = 'label'

        output_name = f'{id_}_organ_volumes_{str(date.today())}.csv'

        line_output_dir = lines_root_dir / line
        line_output_dir.mkdir(exist_ok=True)

        if not line_level:
            # If dealing with specimen-level stats, make subfolder to put results in
            line_output_dir = line_output_dir / 'specimen_level' / id_
            line_output_dir.mkdir(parents=True, exist_ok=True)

        output_path = line_output_dir / output_name

        add_significance(df)

        if label_info:
            df = add_label_names(df , label_info)

        df.to_csv(output_path)


<<<<<<< HEAD
=======
def add_label_names(df: pd.DataFrame, label_info: Path) -> pd.DataFrame:

    label_df = pd.read_csv(label_info, index_col=0)

    df = df.merge(right=label_df[['label_name']], left_index=True, right_index=True)

    return df


def add_significance(df: pd.DataFrame):
    """
    Add a significance column to the output csv in place.
    Set significance to True if the p-value is lower than the threshold and the fdr is under 5%.
    Also sort values by significance
    """
    df[PERM_SIGNIFICANT_COL_NAME] = (df[GENOTYPE_P_COL_NAME] <= df['p_thresh']) & (df['fdr'] <= 0.05)

    df.sort_values(by=[PERM_SIGNIFICANT_COL_NAME, GENOTYPE_P_COL_NAME], ascending=[False, True], inplace=True)


>>>>>>> 568ccb77
def prepare_data(wt_organ_vol: pd.DataFrame,
                 wt_staging: pd.DataFrame,
                 mut_organ_vol: pd.DataFrame,
                 mut_staging: pd.DataFrame,
                 log_staging: bool = False,
                 log_dependent: bool = False) -> pd.DataFrame:
    """
    Do some pre-processing on the input DataFrames and concatenate into one data frame.


    Returns
    -------
    Concatenated data with line, genotype staging + organ volume columns

    """
    wt_staging.rename(columns={'value': 'staging'}, inplace=True)
    mut_staging.rename(columns={'value': 'staging'}, inplace=True)
    wt_staging.index = wt_staging.index.astype(str)


    # merge the organ vol
    organ_vols = pd.concat([wt_organ_vol, mut_organ_vol])

    # Drop any organ columns that has only zero values. These are the gaps in the label map caused by merging labels
    organ_vols = organ_vols.loc[:, (organ_vols != 0).any(axis=0)]

    # For the statsmodels linear mode to work, column names cannot start with a digid. Prefix with 'x'
    organ_vols.columns = [f'x{x}' if x.isdigit() else x for x in organ_vols.columns]

    if log_dependent:
        logging.info('logging dependent variable')
        log_res = np.log(organ_vols.drop(['line'], axis=1))
        line = organ_vols[['line']]
        organ_vols = pd.concat([log_res, line], axis=1)

    # Merge the staging data
    # wt_staging['line'] = 'baseline'
    # mut_staging['line'] = 'mutant'
    staging = pd.concat([wt_staging, mut_staging])

    if log_staging:
        print('logging staging metric')
        log_res = np.log(staging.drop(['line'], axis=1))  # TODO: not finished
        staging = pd.concat([log_res, staging['line']], axis=1)

    # Merge staging to the organvolume dataframe. First drop line so we don't get duplicate entries
    # staging.drop(columns=['line'], inplace=True)

    data = pd.concat([organ_vols, staging], axis=1)

    return data


def run(wt_dir: Path, mut_dir: Path, out_dir: Path, num_perms: int, log_dependent: bool = False, label_info: Path = None):
    """
    Run the premutation-based stats pipeline

    Parameters
    ----------
    wt_dir
        Root of the wild type registration output
        This should contain an 'inputs' folder that contains a single baseline folder that contains multiuple specimen folders
    mut_dir
        Root of the mutant registration output
        This should contain 'inputs' folder that contains multiple mutant lines folder, each containing one or more mutant specimen folders
    out_dir
        Where to store the intermediate results of the permutation testing
    num_perms
        number of permutations to do
    log_dependent
        if True, apply numpy.log to all the dependent values (organ volumes)
    label_info
        if supplied, use it to annotate the results with label names as well as numbers
    """
    # Collate all the staging and organ volume data into csvs

    wt_staging = get_staging_data(wt_dir)
    mut_staging = get_staging_data(mut_dir)

    wt_organ_vol = get_organ_volume_data(wt_dir)
    mut_organ_vol = get_organ_volume_data(mut_dir)

    data = prepare_data(wt_organ_vol,
                        wt_staging,
                        mut_organ_vol,
                        mut_staging,
                        log_dependent)

    out_dir.mkdir(exist_ok=True, parents=True)  # Root directory for output

    # make directory to store distributions and thresholds
    dists_out = out_dir / 'distributions'
    dists_out.mkdir(exist_ok=True)

    # Get the null distributions
    line_null, specimen_null, non_uniques = distributions.null(data, num_perms)

    null_line_pvals_file = dists_out / 'null_line_dist_pvalues.csv'
    null_specimen_pvals_file = dists_out / 'null_specimen_dist_pvalues.csv'

    # Write the null distributions to file
    line_null.to_csv(null_line_pvals_file)
    specimen_null.to_csv(null_specimen_pvals_file)

    # Get the alternative distribution
    line_alt, spec_alt = distributions.alternative(data)

    line_alt_pvals_file = dists_out / 'alt_line_dist_pvalues.csv'
    spec_alt_pvals_file = dists_out / 'alt_specimen_dist_pvalues.csv'

    # Write the alternative distributions to file
    line_alt.to_csv(line_alt_pvals_file)
    spec_alt.to_csv(spec_alt_pvals_file)

    line_organ_thresholds = p_thresholds.get_thresholds(line_null, line_alt)
    specimen_organ_thresholds = p_thresholds.get_thresholds(specimen_null, spec_alt)

    line_thresholds_path = dists_out / 'line_organ_p_thresholds.csv'
    spec_thresholds_path = dists_out / 'specimen_organ_p_thresholds.csv'

    line_organ_thresholds.to_csv(line_thresholds_path)
    specimen_organ_thresholds.to_csv(spec_thresholds_path)

    logging.info('Annotating lines')
    # Annotate lines
    annotate(line_organ_thresholds, line_alt, out_dir, label_info=label_info)

    # Annotate specimens
    annotate(specimen_organ_thresholds, spec_alt, out_dir, line_level=False, label_info=label_info)

    non_uniques.to_csv(dists_out / 'non_uniques.csv')
<|MERGE_RESOLUTION|>--- conflicted
+++ resolved
@@ -24,16 +24,17 @@
 
 Outline of pipeline
 -------------------
-Before running the permutation statistics, we need to have run jobrunner.py on the baseline and mutant data.
-
-The main function in this module run() calls the following functions during the pipeline:
+Before running the permutation statistics we need to have run jobrunner.py on the baseline and mutant data.
+
+The main function in this module run() calles the following functions during the pipeline:
 
 get_organ_volume_data and get_staging_data
     search the registration output folders for the CSVs that contain the organ volumes
-    and staging data and collate into single CSV file.
+    and staging data and collate into single csvs.
+
 
 distributions.null and distributions.alternative
-    Use the dataframes from the preceding functions to generate null and alternative p-value distribution dataframes
+    Use the dataframes from the precedding functions to generate null and alternative p-value distributiuon dataframes
 
 p_thresholds.get_thresholds
     Using the null and alternative distributions, these functions generate organ-spceific p-value thresholds.
@@ -44,21 +45,8 @@
         Puts a line-level csv in the line/output/stats_/
         Puts specimen-level csv files in line/output/stats_/specimen_level
 
-TODO: Add thresholded label file. Can be found in ResultsWriter
-TODO: Change all references to CRL (crown-rump length) to staging to make it more general
-
 """
-from pathlib import Path
-from datetime import date
-from typing import Union
-
-<<<<<<< HEAD
-import numpy as np
-from lama import common
-import pandas as pd
-from logzero import logger as logging
-
-=======
+
 from pathlib import Path
 from datetime import date
 
@@ -67,7 +55,6 @@
 from logzero import logger as logging
 
 from lama import common
->>>>>>> 568ccb77
 from lama.stats.permutation_stats import distributions
 from lama.stats.permutation_stats import p_thresholds
 from lama.paths import specimen_iterator
@@ -227,8 +214,6 @@
         df.to_csv(output_path)
 
 
-<<<<<<< HEAD
-=======
 def add_label_names(df: pd.DataFrame, label_info: Path) -> pd.DataFrame:
 
     label_df = pd.read_csv(label_info, index_col=0)
@@ -249,7 +234,6 @@
     df.sort_values(by=[PERM_SIGNIFICANT_COL_NAME, GENOTYPE_P_COL_NAME], ascending=[False, True], inplace=True)
 
 
->>>>>>> 568ccb77
 def prepare_data(wt_organ_vol: pd.DataFrame,
                  wt_staging: pd.DataFrame,
                  mut_organ_vol: pd.DataFrame,
