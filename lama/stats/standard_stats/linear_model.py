"""
The code to run linear models in R.

The current interface to R is to write binary files that R can read (numpy_to_dat). The reason r2py wasn't used is that
it used to be a pain to install. I imagine it's better now and using docker should improve things so adding
rp2y interface is on the todo list
"""


import subprocess as sub
import os
import struct
from pathlib import Path
import tempfile
from typing import Tuple

import numpy as np
import pandas as pd


from lama import common

LM_SCRIPT = common.lama_root_dir / 'stats' / 'rscripts' / 'lmFast.R'


<<<<<<< HEAD
def lm_r(data: pd.DataFrame, info: pd.DataFrame, plot_dir: Path = None,
         boxcox: bool = False, use_staging: bool = True) -> Tuple[np.ndarray, np.ndarray]:
=======
def lm_r(data: np.ndarray, info: pd.DataFrame, plot_dir:Path=None, boxcox:bool=False, use_staging: bool=True) -> Tuple[np.ndarray, np.ndarray]:
>>>>>>> 568ccb77
    """
    Fit multiple linear models and get the resulting p-values

    Parameters
    ----------
    data
        columns: data points
        rows: specimens
    info
        columns:
            label_names, genotype, staging
        rows:
            specimens
    plot_dir
        where to optionally output lm plots (qq etc)
    boxcox
        whether to apply boxcox transformation to the dependent variable
    use_staging
        if true, uae staging as a fixed effect in the linear model

    Returns
    -------
    pvalues for each label or voxel
    t-statistics for each label or voxel

    """
    input_binary_file = tempfile.NamedTemporaryFile().name
    line_level_pval_out_file = tempfile.NamedTemporaryFile().name
    line_level_tstat_out_file = tempfile.NamedTemporaryFile().name
    groups_file = tempfile.NamedTemporaryFile().name

    # create groups file
    if use_staging:
        groups = info[['genotype', 'staging']]
        formula = 'genotype,staging'

    else:
        groups = info[['genotype']]
        formula = 'genotype'

    groups.index.name = 'volume_id'
    groups.to_csv(groups_file)

    _numpy_to_dat(data, input_binary_file)

    cmd = ['Rscript',
           LM_SCRIPT,
           input_binary_file,
           groups_file,
           line_level_pval_out_file,
           line_level_tstat_out_file,
           formula,
           str(boxcox).upper(),  # bool to string for R
           ''  # No plots needed for permutation testing
           ]

    try:
        sub.call(cmd, stderr=sub.STDOUT)
    except (sub.CalledProcessError, Exception) as e:
        msg = "R linear model failed: {}".format(e.output)
        raise RuntimeError("R linear model failed: {}".format(msg))

    # Read in the pvalue and t-statistic results.
    # The start of the binary file will contain values from the line level call
    # the specimen-level calls are appended onto this and need to be split accordingly.
    try:
        p_all = np.fromfile(line_level_pval_out_file, dtype=np.float64).astype(np.float32)
        t_all = np.fromfile(line_level_tstat_out_file, dtype=np.float64).astype(np.float32)
    except FileNotFoundError as e:
        print(f'Linear model file from R not found {e}')
        raise FileNotFoundError('Cannot find LM output'.format(e))

    os.remove(input_binary_file)
    os.remove(line_level_pval_out_file)
    os.remove(line_level_tstat_out_file)
    os.remove(groups_file)
    return p_all, t_all


def _numpy_to_dat(mat: np.ndarray, outfile: str):
    """
    Convert a numpy array to a binary file for reading in by R

    Parameters
    ----------
    mat
        the data to be send to r
    outfile
        the tem file name to store the binary file


    """
    # mat = mat.as_matrix()
    # create a binary file
    binfile = open(outfile, 'wb')
    # and write out two integers with the row and column dimension

    header = struct.pack('2I', mat.shape[0], mat.shape[1])
    binfile.write(header)
    # then loop over columns and write each
    for i in range(mat.shape[1]):
        data = struct.pack('%id' % mat.shape[0], *mat[:, i])
        binfile.write(data)

    binfile.close()<|MERGE_RESOLUTION|>--- conflicted
+++ resolved
@@ -23,12 +23,7 @@
 LM_SCRIPT = common.lama_root_dir / 'stats' / 'rscripts' / 'lmFast.R'
 
 
-<<<<<<< HEAD
-def lm_r(data: pd.DataFrame, info: pd.DataFrame, plot_dir: Path = None,
-         boxcox: bool = False, use_staging: bool = True) -> Tuple[np.ndarray, np.ndarray]:
-=======
 def lm_r(data: np.ndarray, info: pd.DataFrame, plot_dir:Path=None, boxcox:bool=False, use_staging: bool=True) -> Tuple[np.ndarray, np.ndarray]:
->>>>>>> 568ccb77
     """
     Fit multiple linear models and get the resulting p-values
 
