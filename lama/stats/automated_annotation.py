--- conflicted
+++ resolved
@@ -19,11 +19,7 @@
 
 class Annotator(object):
 
-<<<<<<< HEAD
     def __init__(self, label_map: np.ndarray, label_info, stats, outpath, type='jacobians'):
-=======
-    def __init__(self, label_map, label_info, stats, outpath, type='jacobians'):
->>>>>>> 662c99a1
         """
 
         Parameters
