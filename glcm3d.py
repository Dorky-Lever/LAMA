#!/usr/bin/python

"""
Implement a 3D GLCM for use in the registration  pipeline

"""


import numpy as np
import SimpleITK as sitk
import multiprocessing
from multiprocessing import Process
<<<<<<< HEAD
=======
import tempfile
>>>>>>> a76bffe2
from os.path import join, basename, splitext, dirname, realpath
import uuid
import common
import subprocess
import tempfile
import yaml

MAXINTENSITY = 255
# GLCM constants
CHUNK_SIZE = 5
GLCM_BINS = 8

SCRIPT_DIR = dirname(realpath(__file__))
PATH_TO_ITK_GLCM = join(SCRIPT_DIR, 'texture/GLCMItk/LamaITKTexture')

def _reshape_data(shape, chunk_size, result_data):
<<<<<<< HEAD
    """
    The data from the GLCM analysis is subsampled and so smaller than the original data. To be able to overlay
    onto real image data, we need to upsample the result

    Parameters
    ----------

    Returns
    -------
    A numpy ndarray? Should be 1D
    """
=======
    """
    The data from the GLCM analysis is subsampled and so smaller than the original data. To be able to overlay
    onto real image data, we need to upsample the result

    Parameters
    ----------

    Returns
    -------
    A numpy ndarray? Should be 1D
    """
>>>>>>> a76bffe2
    out_array = np.zeros(shape)
    i = 0
    # We go x-y-z as thats how it comes out of the GLCM generator
    for x in range(0, shape[2] - chunk_size, chunk_size):
        for y in range(0, shape[1] - chunk_size, chunk_size):
            for z in range(0, shape[0] - chunk_size, chunk_size):
                out_array[z: z + chunk_size, y: y + chunk_size, x: x + chunk_size] = result_data[i]
                i += 1

    return out_array


def itk_glcm_generation(vol_dir, out_dir, chunksize = 5 ):

    vol_paths = common.GetFilePaths(vol_dir)

    first = True
    for im_path in vol_paths:
        if first:
            first = False
            i = sitk.ReadImage(im_path)
            a = sitk.GetArrayFromImage(i)
            shape = a.shape
        base = splitext(basename(im_path))[0]
        glcm_outpath = join(out_dir, base + '.bin')

        try:
            subprocess.check_output([PATH_TO_ITK_GLCM, im_path, glcm_outpath])
        except subprocess.CalledProcessError as e:
            print "glcm generation failed"
            raise

    out_config = {
        'original_shape': list(shape),
        'chunksize': chunksize}

    out_config_path = join(out_dir, 'glcm.yaml')

    with open(out_config_path, 'w') as gf:
        gf.write(yaml.dump(out_config))






# def outside_of_mask(mask, chunksize, z, y, x):
#     """
#     Check whether an roi is part of the mask. If mask not set, return True. If in masked region return False
#
#     Parameters
#     ----------
#     z, y, x: int
#         the start indices of the roi
#     """
#     if mask != None:
#         roi = mask[z: z + chunksize, y: y + chunksize, x: x + chunksize]
#         if np.any(roi):  # Any values other than zero
#             return True
#         else:
#             return False
#     else:
#         return True
#
#
#
# def process_glcms(vol_dir, oupath, mask):
#     """
#
#     :param vols:
#     :param oupath:
#     :param mask:
#     :param shape:
#     :return:
#
#     Need to make a way of storing glcms without keeping all in memory at once
#     Would prefer a numpy-based methos as don't want to add h5py dependency
#     """
#     vol_paths = common.GetFilePaths(vol_dir)
#     tasks = multiprocessing.JoinableQueue()
#     results = multiprocessing.Queue()
#     shape = common.img_path_to_array(vol_paths[0]).shape
#
#     # Start consumers
#     num_consumers = multiprocessing.cpu_count()
#     if len(vol_paths) < num_consumers:
#         num_consumers = len(vol_paths)
#
#     print 'Creating %d consumers' % num_consumers
#     consumers = [GlcmGenerator(tasks, results, CHUNK_SIZE, GLCM_BINS, mask=mask) for i in xrange(num_consumers)]
#
#     try:
#         for w in consumers:
#             w.start()
#
#
#         # Enqueue jobs
#         num_jobs = len(vol_paths)
#         for vol in vol_paths:
#             tasks.put(vol)
#
#         # Add a poison pill for each consumer
#         for i in xrange(num_consumers):
#             tasks.put(None)
#
#         # Wait for all of the tasks to finish
#         tasks.join()
#
#         # Start printing results
#         glcms = []
#         while num_jobs:
#             # The glcm is saved as as temp file to get round multiprocessing restrictions
#             # The path to it is returned by the producer
#             glcm_path = results.get()
#             glcms.append(np.load(glcm_path))
#             num_jobs -= 1
#     except KeyboardInterrupt:
#         print "Caught KeyboardInterrupt, terminating workers"
#         for w in consumers:
#             w.terminate()
#             w.join()
#
#     header = {'image_shape':  shape, 'chunk_size': CHUNK_SIZE, 'num_bins': GLCM_BINS}
#
#     np.savez(oupath, data=glcms, header=header)
#
#
# class GlcmGenerator(Process):
#     """
#     Currently only works on 8bit images
#     """
#     def __init__(self, task_queue, result_queue, chunksize, numbins, mask=None):
#         super(GlcmGenerator, self).__init__()
#         self.result_queue = result_queue
#
#         self.task_queue = task_queue
#
#         if mask:
#             self.mask = sitk.GetArrayFromImage(sitk.ReadImage(mask))
#
#         self.chunksize = chunksize
#         self.numbins = numbins
#         self.bins = np.array(range(0, 256, 256/numbins))
#
#     def run(self):
#         """
#         Multithread this stage as it's the most time consuming
#         :return:
#         """
#         while True:
#             img_path = self.task_queue.get()
#             if img_path is None:
#                 # Poison pill means shutdown
#                 self.task_queue.task_done()
#                 break
#             self.task_queue.task_done()
#             tmp_dir = tempfile.gettempdir()
#             prefix = str(uuid.uuid4())
#             tmp_file = join(tmp_dir, prefix)
#             img_glcms = self._generate_glcms(img_path)
#             np.save(tmp_file, img_glcms)
#             tempfile_ext = join(tmp_file + '.npy')
#             print 'gen_glcm', prefix
#             self.result_queue.put(tempfile_ext)
#         return
#
#     def _generate_glcms(self, im_path):
#         """
#         Generate 3D chunks from an image array and generate a glcm for each chunk. If a mask is avaiable set the
#         glcm at fully masked regions  to 'None'
#         """
#         im = sitk.ReadImage(im_path)
#         im_array = sitk.GetArrayFromImage(im)
#         shape = im_array.shape
#         img_glcms = []
#
#         for z in range(0, shape[0] - self.chunksize, self.chunksize):
#             for y in range(0, shape[1] - self.chunksize, self.chunksize):
#                 for x in range(0, shape[2] - self.chunksize, self.chunksize):
#
#                     chunk = im_array[z: z + self.chunksize, y: y + self.chunksize, x: x + self.chunksize]
#                     if self._outside_of_mask(z, y, x):
#                         glcm = _generate_glcm(chunk, self.numbins, self.bins)
#                     else:
#                         glcm = None
#                     img_glcms.append(glcm)
#         return img_glcms
#
#     def _outside_of_mask(self, z, y, x):
#         """
#         Check whether an roi is part of the mask. If mask not set, return True. If in masked region return False
#
#         Parameters
#         ----------
#         z, y, x: int
#             the start indices of the roi
#         """
#         if self.mask != None:
#             roi = self.mask[z: z + self.chunksize, y: y + self.chunksize, x: x + self.chunksize]
#             if np.any(roi):  # Any values other than zero
#                 return True
#             else:
#                 return False
#         else:
#             return True
#
#
# def _generate_glcm(array, num_bins, bins):
#     """
#     Currently just using a pixel one away x and y. Try the invariant direction. ie the 6 neighbouring pixels
#     It will be slow, so probably do this as a c extension
#     :param array:
#     :return:
#     """
#     glcm = np.zeros((num_bins, num_bins))
#
#     it = np.nditer(array, flags=['multi_index'])
#     while not it.finished:
#         reference = array[it.multi_index]
#         try:
#             neighbour1 = array[it.multi_index[0], it.multi_index[1] + 2, it.multi_index[2] + 2]
#         except IndexError:
#             pass  # At the edge of the array
#         try:
#             neighbour2 = array[it.multi_index[0], it.multi_index[1] - 2, it.multi_index[2] - 2]
#         except IndexError:
#             pass # At the edge of the array
#         else:
#             co_pair1 = np.digitize([reference, neighbour1], bins) - 1
#             co_pair2 = np.digitize([reference, neighbour2], bins) - 1
#             try:
#                 glcm[co_pair1[0], co_pair1[1]] += 1
#                 glcm[co_pair1[1], co_pair1[0]] += 1  # We need a symetrical array
#                 glcm[co_pair2[0], co_pair2[1]] += 1
#                 glcm[co_pair2[1], co_pair2[0]] += 1  # We need a symetrical array
#             except IndexError:
#                 pass
#         it.iternext()
#
#     norm_glcm = _normalize(glcm)
#     return norm_glcm
#
#
# def _normalize(glcm):
#     """
#     Replace glcm counts with probabilities
#     """
#     total = float(np.sum(glcm))
#     return glcm/total
#
#
# def _stdev(glcm):
#     """
#     Gets standard deviation metric of a glcm
#     """
#     return np.std(glcm)
#
#
# def _discretize(array, bins):
#     """
#     bin array intensity values
#     """
#     return bins[np.digitize(array, bins) - 1]
#
#
# class TextureCalculations(object):
#     def __init__(self, glcms, glcm_info):
#         """
#         Parameters
#         ----------
#         glcms: ndarray
#             ijk array. i: number of specimens, j: number of glcms, k: shape of glcm
#             k can also be 'None' if for example it's a msked region
#         glcm_info: dict
#             info about the glcm. chunksize etc
#         """
#         self.glcms = glcms
#         self.glcm_info = glcm_info
#
#     def _get_texture(self):
#         raise NotImplementedError
#
#     def get_results(self):
#         """
#         Return the texture results.
#
#         Returns
#         -------
#         results: list
#
#         """
#         results = []
#         for glcm in self.glcms:
#             # If the region was outside of the mask, the GLCM for this region will be 'None'
#             if glcm != None:
#                 results.append(self._get_texture(glcm))
#             else:
#                 results.append(np.nan)
#         return results
#
#
# class ContrastTexture(TextureCalculations):
#     def __init__(self, *args):
#         super(ContrastTexture, self).__init__(*args)
#         numbins = self.glcm_info['num_bins']
#         self.contrast_weights = self._get_contrast_weights((numbins, numbins))
#
#     def _get_texture(self, glcm):
#         """
#         Get contrast measure of a glcm
#         """
#         contrast_array = glcm * self.contrast_weights
#         contrast = np.sum(contrast_array)
#         return contrast
#
#     @staticmethod
#     def _get_contrast_weights(shape):
#         """
#         Get the contrast weight metrix. Increased weight with increased difference between x and y
#         """
#
#         size = shape[0] * shape[1]
#         weights = np.zeros(size).reshape(shape)
#         it = np.nditer(weights, flags=['multi_index'])
#         while not it.finished:
#             index = it.multi_index
#             diff = abs(index[0] - index[1])
#             w = diff * diff
#             weights[index[0], index[1]] = w
#             it.iternext()
#         return weights
#
#
# class ASMTexture(TextureCalculations):
#     """
#     http://www.fp.ucalgary.ca/mhallbey/asm.htm
#     """
#     def __init__(self, *args):
#         super(ASMTexture, self).__init__(*args)
#
#     def _get_texture(self, glcm):
#         if glcm != None:
#             asm = np.square(glcm).sum()
#         else:
#             asm = None
#         return asm
#
# class EntropyTexture(TextureCalculations):
#     """
#     """
#     def __init__(self, *args):
#         super(EntropyTexture, self).__init__(*args)
#
#     def _get_texture(self, glcm):
#         """
#         Not sure if the entropy calculation is correct.
#         For arrays len(100) with same value, I get an entropy of ~1
#         For same array with random values I get entropy of >2
#         """
#         e = glcm._flatten()
#         entropy = np.sum([p*np.log2(1.0/p) for p in e])
#         return entropy

if __name__ == '__main__':
    import sys
    input_ = sys.argv[1]
    out_dir = sys.argv[2]

    itk_glcm_generation(input_, out_dir)




<|MERGE_RESOLUTION|>--- conflicted
+++ resolved
@@ -10,10 +10,7 @@
 import SimpleITK as sitk
 import multiprocessing
 from multiprocessing import Process
-<<<<<<< HEAD
-=======
 import tempfile
->>>>>>> a76bffe2
 from os.path import join, basename, splitext, dirname, realpath
 import uuid
 import common
@@ -30,7 +27,6 @@
 PATH_TO_ITK_GLCM = join(SCRIPT_DIR, 'texture/GLCMItk/LamaITKTexture')
 
 def _reshape_data(shape, chunk_size, result_data):
-<<<<<<< HEAD
     """
     The data from the GLCM analysis is subsampled and so smaller than the original data. To be able to overlay
     onto real image data, we need to upsample the result
@@ -42,19 +38,6 @@
     -------
     A numpy ndarray? Should be 1D
     """
-=======
-    """
-    The data from the GLCM analysis is subsampled and so smaller than the original data. To be able to overlay
-    onto real image data, we need to upsample the result
-
-    Parameters
-    ----------
-
-    Returns
-    -------
-    A numpy ndarray? Should be 1D
-    """
->>>>>>> a76bffe2
     out_array = np.zeros(shape)
     i = 0
     # We go x-y-z as thats how it comes out of the GLCM generator
