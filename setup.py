# coding: utf-8

from setuptools import setup, find_packages

setup(
    name='lama_phenotype_detection',
    download_url='https://github.com/mpi2/lama/archive/0.9.4.tar.gz',
<<<<<<< HEAD
    version='0.9.51',
=======
    version='0.9.53',
>>>>>>> 5c83848d
    packages=find_packages(exclude=("dev")),
    package_data={'': ['current_commit',
                       'stats/rscripts/lmFast.R',
                       'stats/rscripts/r_padjust.R']},  # Puts it in the wheel dist. MANIFEST.in gets it in source dist
    include_package_data=True,
    install_requires=[
        'appdirs',
        'matplotlib>=2.2.0',
        'numpy>=1.15.0',
        'pandas>=1.1.0',
        'scikit-learn>=0.19.2',
        'scipy>=1.1.0',
        'scikit-image>=0.15.0',
        'seaborn>=0.9.0',
        'statsmodels>=0.9.0',
        'PyYAML>=3.13',
        'SimpleITK>=1.1.0',
        'filelock',
        'psutil',
        'logzero',
        'addict',
        'toml',
        'pynrrd',
        'pytest'
    ],
    extras_require={
        'dev': ['pyradiomics'],
    },
    url='https://github.com/mpi2/LAMA',
    license='Apache2',
    author='Neil Horner',
    author_email='n.horner@har.mrc.ac.uk, bit@har.mrc.ac.uk',
    description='Phenotype detection pipeline for finding abnormalities in mouse embryos',
    classifiers=[
        "Programming Language :: Python :: 3",
        "License :: OSI Approved :: MIT License",
        "Operating System :: OS Independent",
     ],
    keywords=['image processing', 'bioinformatics', 'phenotype'],
    entry_points ={
            'console_scripts': [
                'lama_reg=lama.scripts.lama_reg:main',
                'lama_get_test_data=lama.scripts.lama_get_test_data:main',
                'lama_get_walkthrough_data=lama.scripts.lama_get_walkthrough_data:main',
                'lama_job_runner=lama.scripts.lama_job_runner:main',
                'lama_permutation_stats=lama.scripts.lama_permutation_stats:main',
                'lama_stats=lama.scripts.lama_stats:main',
                'lama_pad_volumes=lama.utilities.lama_pad_volumes:main',
                'lama_convert_16_to_8=lama.utilities.lama_convert_16_to_8:main',
                'lama_img_info=lama.utilities.lama_img_info:main'
            ]
        },
)<|MERGE_RESOLUTION|>--- conflicted
+++ resolved
@@ -5,11 +5,7 @@
 setup(
     name='lama_phenotype_detection',
     download_url='https://github.com/mpi2/lama/archive/0.9.4.tar.gz',
-<<<<<<< HEAD
-    version='0.9.51',
-=======
     version='0.9.53',
->>>>>>> 5c83848d
     packages=find_packages(exclude=("dev")),
     package_data={'': ['current_commit',
                        'stats/rscripts/lmFast.R',
