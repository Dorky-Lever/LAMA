#!/usr/bin/env python


"""pheno_detect.py

Phenotype detection component of the MRC Harwell registration pipeline

Example
-------

    $ pheno_detect.py -c wt_registration_config_file_path -i dir_with_input_volumes -p project_directory_path

Notes
-----

TODO: add label maps for inversion

"""

import os
from os.path import join, relpath
import copy
import logging

import yaml

import mrch_regpipeline
from reg_stats import reg_stats
import common

MUTANT_CONFIG = 'mutant_config.yaml'
"""str: Location to save the genrated config file for registering the mutants"""

LOG_FILE = 'phenotype_detection.log'

INTENSITY_DIR = 'normalized_registered'
"""str: directory to save the normalised registered images to"""

JACOBIAN_DIR = 'jacobians'
"""str: directory to save the determinant of the jacobians to"""

DEFORMATION_DIR = 'deformation_fields'
"""str: directory to save the deformation fileds to"""

STATS_METADATA_HEADER = "This file can be run like: reg_stats.py -c stats.yaml"
STATS_METADATA_PATH = 'stats.yaml'


class PhenoDetect(object):
    """Phenotype detection

    TODO
    ----
    This does not really need to be a class
    """
    def __init__(self, wt_config_path, proj_dir, in_dir, n1=True):

        self.proj_dir = os.path.abspath(proj_dir)
        self.n1 = n1

        logfile = join(self.proj_dir, LOG_FILE)
        common.init_log(logfile, "Phenotype detectoin pipeline")

        self.wt_config_dir = os.path.split(os.path.abspath(wt_config_path))[0]
        self.wt_output_metadata_dir = ''  # Dir containing the metadat file of the wt run. Gets set in get_config (change)

        self.mutant_config, self.wt_output_metadata = self.get_config(wt_config_path, in_dir)
        self.out_dir = join(self.proj_dir, self.mutant_config['output_dir'])
        self.mutant_config['output_dir'] = self.out_dir
        mutant_config_path = self.write_config()

        if not self.wt_output_metadata.get('fixed_mask'):
            self.fixed_mask = None
            logging.warn('WT fixed mask not present. Optimal results will not be obtained')
        else:
            self.fixed_mask = join(self.wt_output_metadata_dir, self.wt_output_metadata['fixed_mask'])

        self.run_registration(mutant_config_path)

        mutant_output_filename = join(self.out_dir, self.mutant_config['output_metadata_file'])
        self.mutant_output_metadata = yaml.load(open(mutant_output_filename, 'r'))

        common.log_time('Stats analysis started')

        stats_metadata_path = self.write_stats_config()
        reg_stats(stats_metadata_path)

<<<<<<< HEAD
=======
        # Invert the stats overlays



    def _invert(self):
        pass

>>>>>>> 09566114
    def write_config(self):
        """
        After getting the wildtype registration config and substituting mutnat-specific info, write out a mutant
        registration config file
        """
        config_path = join(self.proj_dir, MUTANT_CONFIG)
        with open(config_path, 'w') as fh:
            fh.write(yaml.dump(self.mutant_config, default_flow_style=False))
        return config_path

    def write_stats_config(self):
        """
        Writes a yaml config file for use by the reg_stats.py module to use. Provides paths to data and some options
        """

        wt_intensity_dir = relpath(join(self.wt_output_metadata_dir, self.wt_output_metadata.get(INTENSITY_DIR)), self.out_dir)
        wt_deformation_dir = relpath(join(self.wt_output_metadata_dir, self.wt_output_metadata.get(DEFORMATION_DIR)), self.out_dir)
        wt_jacobian_dir = relpath(join(self.wt_output_metadata_dir, self.wt_output_metadata.get(JACOBIAN_DIR)), self.out_dir)

        mut_intensity_dir = relpath(join(self.out_dir, self.mutant_output_metadata[INTENSITY_DIR]), self.out_dir)
        mut_deformation_dir = relpath(join(self.out_dir, self.mutant_output_metadata[DEFORMATION_DIR]), self.out_dir)
        mut_jacobian_dir = relpath(join(self.out_dir, self.mutant_output_metadata[JACOBIAN_DIR]), self.out_dir)

        fixed_mask = relpath(self.fixed_mask, self.out_dir)

        stats_meta_path = join(self.out_dir, STATS_METADATA_PATH)

        inverted_tform_dir = self.mutant_output_metadata['inverted_elx_dir']
        inverted_tform_config = join(inverted_tform_dir, "invert.yaml")

<<<<<<< HEAD
        # Create a metadat file for the stats module to use
=======
>>>>>>> 09566114
        stats_metadata = {
            'fixed_mask': fixed_mask,
            'n1': self.n1,
            'data': {
                'registered_normalised':
                    {'datatype': 'scalar',
                     'wt': wt_intensity_dir,
                     'mut': mut_intensity_dir
                     },
                'deformations':
                    {'datatype': 'vector',
                     'wt': wt_deformation_dir,
                     'mut': mut_deformation_dir
                     },
                'jacobians':
                    {'datatype': 'scalar',
                     'wt': wt_jacobian_dir,
                     'mut': mut_jacobian_dir
                     }
            },
            'inverted_tform_config': inverted_tform_config
        }

        with open(stats_meta_path, 'w') as fh:
            fh.write(yaml.dump(stats_metadata, default_flow_style=False))
        return stats_meta_path

    def run_registration(self, config):
        mrch_regpipeline.RegistraionPipeline(config, phenotyping=True)

    def get_config(self, wt_config_path, in_dir):
        wt_config = yaml.load(open(wt_config_path, 'r'))
        mutant_config = copy.deepcopy(wt_config)

        wt_metadata_filename = join(self.wt_config_dir, 'out',  wt_config['output_metadata_file'])
        self.wt_output_metadata_dir = os.path.dirname(wt_metadata_filename)
        wt_output_metadata = yaml.load(open(wt_metadata_filename, 'r'))

        mutant_config['inputvolumes_dir'] = in_dir
        mutant_config['fixed_volume'] = join(self.wt_output_metadata_dir, wt_output_metadata['fixed_volume'])
        mutant_config['fixed_mask'] = join(self.wt_output_metadata_dir, wt_output_metadata.get('fixed_mask'))   # not required. will be set to None if not present
        mutant_config['pad_dims'] = wt_output_metadata.get('pad_dims')
        mutant_config['wt_proj_dir'] = os.path.dirname(wt_config_path)

        return mutant_config, wt_output_metadata


if __name__ == '__main__':

    import argparse
    import sys

    parser = argparse.ArgumentParser("MRC Harwell registration pipeline")
    parser.add_argument('-c', '--config', dest='wt_config', help='Config file of the wildtype run (YAML format)', required=True)
    parser.add_argument('-i', '--input', dest='in_dir', help='directory containing input volumes', required=True)
    parser.add_argument('-p', '--proj-dir', dest='proj_dir', help='directory to put results', required=True)
    parser.add_argument('-n1', '--specimen_n=1', dest='n1', help='Do one mutant against many wts analysis?', default=False)
    args, _ = parser.parse_known_args()
    PhenoDetect(args.wt_config, args.proj_dir, args.in_dir)




    # parser.add_argument('-l', '--labelmap', dest='proj_dir', help='directory to put results', default=None)

    args = parser.parse_args()



<|MERGE_RESOLUTION|>--- conflicted
+++ resolved
@@ -85,16 +85,10 @@
         stats_metadata_path = self.write_stats_config()
         reg_stats(stats_metadata_path)
 
-<<<<<<< HEAD
-=======
-        # Invert the stats overlays
-
-
 
     def _invert(self):
         pass
 
->>>>>>> 09566114
     def write_config(self):
         """
         After getting the wildtype registration config and substituting mutnat-specific info, write out a mutant
@@ -125,10 +119,7 @@
         inverted_tform_dir = self.mutant_output_metadata['inverted_elx_dir']
         inverted_tform_config = join(inverted_tform_dir, "invert.yaml")
 
-<<<<<<< HEAD
         # Create a metadat file for the stats module to use
-=======
->>>>>>> 09566114
         stats_metadata = {
             'fixed_mask': fixed_mask,
             'n1': self.n1,
