--- conflicted
+++ resolved
@@ -5,12 +5,9 @@
 
 # easy_install first
 import sys
-<<<<<<< HEAD
-=======
 import urllib
 import tempfile
 from os.path import join
->>>>>>> 8fff65b5
 try:
     import pip
 except ImportError:
@@ -74,3 +71,4 @@
         print "{}\n".format(failed)
 
 
+
